base_image: {{ env["RAY_IMAGE_NIGHTLY_CPU"] | default("anyscale/ray:nightly-py37") }}
<<<<<<< HEAD
# We use retriable_lifo as the workload can crash due to
# 
=======
# We use retriable_lifo as the workload can crash due to multiple tasks from different
# callers running on the same node, we also observed raylet memory leak that would
# trigger the group-by-policy to fail the workload.
# https://github.com/ray-project/ray/issues/32195
>>>>>>> 60fa8fe4
env_vars: {"RAY_worker_killing_policy": "retriable_lifo"}
debian_packages: []

python:
  pip_packages: ["dask[complete]", tqdm, scipy, xarray, zarr, boto, s3fs, pyarrow, pytest]
  conda_packages: []

post_build_cmds:
  # - pip install fastparquet
  - pip3 uninstall -y ray && pip3 install -U {{ env["RAY_WHEELS"] | default("ray") }}
  - pip3 install -U ray[default]
  - echo {{env["DATESTAMP"]}}
  - {{ env["RAY_WHEELS_SANITY_CHECK"] | default("echo No Ray wheels sanity check") }}<|MERGE_RESOLUTION|>--- conflicted
+++ resolved
@@ -1,13 +1,8 @@
 base_image: {{ env["RAY_IMAGE_NIGHTLY_CPU"] | default("anyscale/ray:nightly-py37") }}
-<<<<<<< HEAD
-# We use retriable_lifo as the workload can crash due to
-# 
-=======
 # We use retriable_lifo as the workload can crash due to multiple tasks from different
 # callers running on the same node, we also observed raylet memory leak that would
 # trigger the group-by-policy to fail the workload.
 # https://github.com/ray-project/ray/issues/32195
->>>>>>> 60fa8fe4
 env_vars: {"RAY_worker_killing_policy": "retriable_lifo"}
 debian_packages: []
 
