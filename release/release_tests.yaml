# Global release test configuration file.
# All your release test configuration should go here. Adding release tests here
# will automatically enable them in the Buildkite release testing schedules
# (except they have frequency: disabled).
# Here is an example configuration for reference:
#- name: example_test
#  # Tests with the same group will be grouped in the Buildkite UI
#  group: Example group
#  # Provide the working directory which will be uploaded to the cluster
#  working_dir: example_dir
#
#  # For release test infra migration, we provide these fields that are populated
#  # in the database
#  legacy:
#    test_name: example_test
#    test_suite: examples
#
#  # How often to run the tests.
#  # One of [disabled, any, multi, nightly, weekly].
#  frequency: weekly
#  # Owning team. This field will be persisted to the database
#  team: ml
#
#  # Python version. This optional field determines which Python version to run tests
#  # on. This must be a string!
#  python: "3.7"
#
#  # Optional location of a bash setup script to run on the driver
#  # when setting up the local environment. Relative to working_dir
#  driver_setup: setup_driver.sh
#
#  # Cluster information
#  cluster:
#    # Location of cluster env, relative to working_dir
#    cluster_env: cluster_env.yaml
#    # Location of cluster compute, relative to working_dir
#    cluster_compute: cluster_compute.yaml
#    # Autosuspend parameter passed to the cluster.
#    # The cluster will automatically terminate if inactive for this
#    # many minutes. Defaults to 10 if not set.
#    autosuspend_mins: 10
#    # Optional cloud_id to use instead of the default cloud
#    cloud_id: cld_12345678
#    # Alternatively, you can specify a cloud name
#    cloud_name: anyscale_default_cloud
#
#  # Run configuration for the test
#  run:
#    # Type of test. Can be sdk_command or client (job to be implemented soon).
#    # Uses either Anyscale SDK commands or the Ray client to run the actual
#    # release test.
#    type: sdk_command
#
#    # File manager to use to transfer files to and from the cluster.
#    # Can be any of [sdk, client, job].
#    file_manager: sdk
#
#    # If you want to wait for nodes to be ready, you can specify this here:
#    wait_for_nodes:
#      # Number of nodes
#      num_nodes: 16
#      # Timeout for waiting for nodes. If nodes are not up by then, the
#      # test will fail.
#      timeout: 600
#
#    # Optional prepare script to be run on the cluster before the test script
#    prepare: python prepare.py
#    # The prepare command can have a separate timeout
#    prepare_timeout: 300
#
#    # Main script to run as the test script
#    script: python workloads/train_small.py
#    # Timeout in seconds. After this time the test is considered as failed.
#    timeout: 600
#
#  # You can specify smoke test definitions here. If a smoke test is triggered,
#  # it will deep update the main test configuration with the values provided
#  # here. Smoke tests will automatically run with IS_SMOKE_TEST=1 as en
#  # environment variable and receive the --smoke-test flag as a parameter in the
#  # run script.
#  smoke_test:
#    # Smoke tests can have different frequencies. A smoke test is only triggered
#    # when the regular test is not matched.
#    frequency: nightly
#    # Here we adjust the run timeout down and run on less nodes. The test script
#    # remains the same.
#    run:
#      timeout: 300
#      wait_for_nodes:
#        num_nodes: 4
#        timeout: 600
#
#  # After the test finished, this handler (in alerts/) will process the results.
#  # It can then let the test fail, e.g. if a metric regression is observed.
#  alert: default

#######################
# Cluster scaling tests
#######################
- name: cluster_tune_scale_up_down
  group: Cluster tests
  working_dir: cluster_tests

  frequency: nightly
  team: ml
  env: staging

  cluster:
    cluster_env: app_config.yaml
    cluster_compute: cpt_autoscaling_1-3.yaml

  run:
    timeout: 3600
    script: python workloads/tune_scale_up_down.py
    wait_for_nodes:
      num_nodes: 0

    type: sdk_command

  alert: default


#########################
# AIR release tests
#########################
- name: long_running_horovod_tune_test
  group: AIR tests
  working_dir: air_tests

  frequency: weekly
  team: ml
  env: staging

  cluster:
    cluster_env: horovod/app_config_master.yaml
    cluster_compute: horovod/compute_tpl.yaml

  run:
    timeout: 36000
    script: python horovod/workloads/horovod_tune_test.py
    long_running: true
    wait_for_nodes:
      num_nodes: 2

    type: sdk_command
    file_manager: job

  smoke_test:
    frequency: disabled

    run:
      timeout: 3600

  alert: default


- name: air_benchmark_data_bulk_ingest
  group: AIR tests
  working_dir: air_tests/air_benchmarks

  frequency: nightly
  team: ml
  env: staging

  cluster:
    cluster_env: app_config.yaml
    cluster_compute: data_20_nodes.yaml

  run:
    timeout: 3600
    script: python workloads/data_benchmark.py --dataset-size-gb=200 --num-workers=20

    wait_for_nodes:
      num_nodes: 20

    type: sdk_command
    file_manager: job

  alert: default

# AIR benchmarks for XGBoost CUJ
- name: air_benchmark_xgboost_cpu_10
  group: AIR tests
  working_dir: air_tests/air_benchmarks

  frequency: nightly
  team: ml
  env: staging

  cluster:
    cluster_env: xgboost_app_config.yaml
    cluster_compute: xgboost_compute_tpl.yaml

  run:
    timeout: 36000
    script: python workloads/xgboost_benchmark.py

    wait_for_nodes:
      num_nodes: 11

    type: sdk_command
    file_manager: job

  smoke_test:
    frequency: disabled

    run:
      timeout: 1800

  alert: default

# Ray AIR distributed Torch benchmarks
- name: air_benchmark_torch_mnist_cpu_4x1
  group: AIR tests
  working_dir: air_tests/air_benchmarks

  frequency: nightly
  team: ml
  env: staging

  cluster:
    cluster_env: app_config.yaml
    cluster_compute: compute_cpu_4.yaml

  run:
    timeout: 3600
    script: python workloads/torch_benchmark.py run --num-runs 3 --num-epochs 20 --num-workers 4 --cpus-per-worker 8

    wait_for_nodes:
      num_nodes: 4

    type: sdk_command
    file_manager: job

  alert: default

- name: air_benchmark_torch_mnist_gpu_4x4
  group: AIR tests
  working_dir: air_tests/air_benchmarks

  frequency: weekly
  team: ml
  env: staging

  cluster:
    cluster_env: app_config.yaml
    cluster_compute: compute_gpu_4x4.yaml

  run:
    timeout: 4800
    script: python workloads/torch_benchmark.py run --num-runs 3 --num-epochs 120 --num-workers 16 --cpus-per-worker 4 --batch-size 1024 --use-gpu

    wait_for_nodes:
      num_nodes: 4

    type: sdk_command
    file_manager: job

  smoke_test:
    frequency: nightly

    cluster:
      cluster_compute: compute_gpu_2x2.yaml

    run:
      timeout: 3600
      script: python workloads/torch_benchmark.py run --num-runs 3 --num-epochs 60 --num-workers 4 --cpus-per-worker 4 --batch-size 512 --use-gpu

      wait_for_nodes:
        num_nodes: 2

  alert: default


- name: air_benchmark_torch_mnist_cpu_1x4
  group: AIR tests
  working_dir: air_tests/air_benchmarks

  frequency: nightly
  team: ml
  env: staging

  cluster:
    cluster_env: app_config.yaml
    cluster_compute: compute_cpu_1.yaml

  run:
    timeout: 3600
    script: python workloads/torch_benchmark.py run --num-runs 3 --num-epochs 20 --num-workers 4 --cpus-per-worker 2

    type: sdk_command
    file_manager: job

  alert: default


- name: air_benchmark_torch_batch_prediction_gpu_1x1_20gb
  group: AIR tests
  working_dir: air_tests/air_benchmarks

  frequency: nightly
  team: ml
  env: staging

  cluster:
    cluster_env: app_config.yaml
    cluster_compute: compute_gpu_1.yaml

  run:
    timeout: 3600
    script: python workloads/gpu_batch_prediction.py --data-size-gb 20

    type: sdk_command
    file_manager: job

  alert: default


# TODO(jiaodong): This leads to CUDA OOM on release tool but succeeds on
# workspaces, re-enabled it once inline conversions are fixed
# - name: air_benchmark_torch_batch_prediction_gpu_4x4_100gb
#   group: AIR tests
#   working_dir: air_tests/air_benchmarks

#   frequency: nightly
#   team: ml
#   env: staging

#   stable: false

#   cluster:
#     cluster_env: app_config.yaml
#     cluster_compute: compute_gpu_16.yaml

#   run:
#     timeout: 10800
#     script: python workloads/gpu_batch_prediction.py --data-size-gb 100

#     type: sdk_command
#     file_manager: job

#   alert: default


- name: air_benchmark_torch_mnist_cpu_4x4
  group: AIR tests
  working_dir: air_tests/air_benchmarks

  frequency: nightly
  team: ml
  env: staging

  cluster:
    cluster_env: app_config.yaml
    cluster_compute: compute_cpu_4.yaml

  run:
    timeout: 5400
    script: python workloads/torch_benchmark.py run --num-runs 3 --num-epochs 20 --num-workers 16 --cpus-per-worker 2

    wait_for_nodes:
      num_nodes: 4

    type: sdk_command
    file_manager: job

  alert: default


- name: air_benchmark_tune_torch_mnist
  group: AIR tests
  working_dir: air_tests/air_benchmarks

  frequency: nightly
  team: ml
  env: staging

  cluster:
    cluster_env: app_config.yaml
    cluster_compute: compute_cpu_8.yaml

  run:
    timeout: 3600
    script: python workloads/tune_torch_benchmark.py --num-runs 3 --num-trials 8 --num-workers 4

    wait_for_nodes:
      num_nodes: 8

    type: sdk_command
    file_manager: job

  alert: default

- name: air_benchmark_tune_torch_mnist_gpu
  group: AIR tests
  working_dir: air_tests/air_benchmarks

  frequency: nightly
  team: ml
  env: staging

  cluster:
    cluster_env: app_config.yaml
    cluster_compute: compute_gpu_4_g4_12xl.yaml

  run:
    timeout: 3600
    script: python workloads/tune_torch_benchmark.py --num-runs 2 --num-trials 4 --num-workers 4 --use-gpu

    wait_for_nodes:
      num_nodes: 4

    type: sdk_command
    file_manager: job

  alert: default

- name: air_benchmark_tune_torch_mnist_large_gpu
  group: AIR tests
  working_dir: air_tests/air_benchmarks

  frequency: weekly
  team: ml
  env: staging

  cluster:
    cluster_env: app_config.yaml
    cluster_compute: compute_gpu_8_g4_12xl.yaml

  run:
    timeout: 3600
    script: python workloads/tune_torch_benchmark.py --num-runs 2 --num-trials 4 --num-workers 8 --use-gpu --strict-pack False

    wait_for_nodes:
      num_nodes: 8

    type: sdk_command
    file_manager: job

  alert: default


# Ray AIR distributed Tensorflow benchmarks
- name: air_benchmark_tensorflow_mnist_cpu_4x1
  group: AIR tests
  working_dir: air_tests/air_benchmarks

  frequency: nightly
  team: ml
  env: staging

  cluster:
    cluster_env: app_config.yaml
    cluster_compute: compute_cpu_4.yaml

  run:
    timeout: 5400
    script: python workloads/tensorflow_benchmark.py run --num-runs 3 --num-epochs 20 --num-workers 4 --cpus-per-worker 8

    wait_for_nodes:
      num_nodes: 4

    type: sdk_command
    file_manager: job

  alert: default


- name: air_benchmark_tensorflow_mnist_cpu_1x4
  group: AIR tests
  working_dir: air_tests/air_benchmarks

  frequency: nightly
  team: ml
  env: staging

  cluster:
    cluster_env: app_config.yaml
    cluster_compute: compute_cpu_1.yaml

  run:
    timeout: 5400
    script: python workloads/tensorflow_benchmark.py run --num-runs 3 --num-epochs 20 --num-workers 4 --cpus-per-worker 2

    type: sdk_command
    file_manager: job

  alert: default


- name: air_benchmark_tensorflow_mnist_cpu_4x4
  group: AIR tests
  working_dir: air_tests/air_benchmarks

  frequency: nightly
  team: ml
  env: staging

  stable: false

  cluster:
    cluster_env: app_config.yaml
    cluster_compute: compute_cpu_4.yaml

  run:
    timeout: 5400
    script: python workloads/tensorflow_benchmark.py run --num-runs 3 --num-epochs 20 --num-workers 16 --cpus-per-worker 2

    wait_for_nodes:
      num_nodes: 4

    type: sdk_command
    file_manager: job

  alert: default


- name: air_benchmark_tensorflow_mnist_gpu_4x4
  group: AIR tests
  working_dir: air_tests/air_benchmarks

  frequency: weekly
  team: ml
  env: staging

  cluster:
    cluster_env: app_config.yaml
    cluster_compute: compute_gpu_4x4.yaml

  run:
    timeout: 5400
    script: python workloads/tensorflow_benchmark.py run --num-runs 3 --num-epochs 200 --num-workers 16 --cpus-per-worker 4 --batch-size 64 --use-gpu

    wait_for_nodes:
      num_nodes: 4

    type: sdk_command
    file_manager: job

  smoke_test:
    frequency: nightly

    cluster:
      cluster_compute: compute_gpu_2x2.yaml

    run:
      script: python workloads/tensorflow_benchmark.py run --num-runs 3 --num-epochs 60 --num-workers 4 --cpus-per-worker 4 --batch-size 512 --use-gpu

      wait_for_nodes:
        num_nodes: 2

  alert: default


- name: air_benchmark_pytorch_training_e2e_gpu_1x1_20gb
  group: AIR tests
  working_dir: air_tests/air_benchmarks

  frequency: nightly
  team: ml
  env: staging

  cluster:
    cluster_env: app_config.yaml
    cluster_compute: compute_gpu_1.yaml

  run:
    timeout: 3600
    script: python workloads/pytorch_training_e2e.py --data-size-gb 20

    type: sdk_command
    file_manager: job

  alert: default


- name: air_benchmark_pytorch_training_e2e_gpu_4x4_100gb
  group: AIR tests
  working_dir: air_tests/air_benchmarks

  frequency: nightly
  team: ml
  env: staging

  stable: false

  cluster:
    cluster_env: app_config.yaml
    cluster_compute: compute_gpu_16.yaml

  run:
    timeout: 10800
    script: python workloads/pytorch_training_e2e.py --data-size-gb=100 --num-workers=16

    wait_for_nodes:
      num_nodes: 4

    type: sdk_command
    file_manager: job

  alert: default

- name: ray-data-bulk-ingest-file-size-benchmark
  group: AIR tests
  working_dir: air_tests/air_benchmarks/mlperf-train

  stable: true
  env: staging

  frequency: nightly
  team: core
  cluster:
    cluster_env: app_config_oom.yaml
<<<<<<< HEAD
    cluster_compute: compute_cpu_2x8.yaml
=======
    cluster_compute: compute_cpu_16.yaml
>>>>>>> 2713c10a

  run:
    timeout: 3600
    script: bash file_size_benchmark.sh
    type: sdk_command
    file_manager: sdk

- name: ray-data-bulk-ingest-out-of-core-benchmark
  group: AIR tests
  working_dir: air_tests/air_benchmarks/mlperf-train

  stable: true
  env: staging

  frequency: nightly
  team: core
  cluster:
    cluster_env: app_config.yaml
    cluster_compute: compute_cpu_16.yaml

  run:
    timeout: 1800
    script: bash out_of_core_benchmark.sh
    type: sdk_command
    file_manager: sdk

#######################
# XGBoost release tests
#######################
- name: xgboost_train_small
  group: XGBoost
  working_dir: xgboost_tests

  legacy:
    test_name: train_small
    test_suite: xgboost_tests

  frequency: nightly
  team: ml
  env: staging

  cluster:
    cluster_env: app_config.yaml
    cluster_compute: tpl_cpu_small.yaml

  run:
    timeout: 600
    script: python workloads/train_small.py

    wait_for_nodes:
      num_nodes: 4

    type: client

  alert: xgboost_tests

- name: xgboost_train_moderate
  group: XGBoost
  working_dir: xgboost_tests

  legacy:
    test_name: train_moderate
    test_suite: xgboost_tests

  frequency: nightly
  team: ml
  env: staging

  cluster:
    cluster_env: app_config.yaml
    cluster_compute: tpl_cpu_moderate.yaml

  run:
    timeout: 600
    script: python workloads/train_moderate.py

    wait_for_nodes:
      num_nodes: 32

    type: sdk_command
    file_manager: sdk

  alert: xgboost_tests

- name: xgboost_train_gpu
  group: XGBoost
  working_dir: xgboost_tests

  legacy:
    test_name: train_gpu
    test_suite: xgboost_tests

  frequency: nightly
  team: ml
  env: staging

  cluster:
    cluster_env: app_config_gpu.yaml
    cluster_compute: tpl_gpu_small.yaml

  run:
    timeout: 600
    script: python workloads/train_gpu.py

    wait_for_nodes:
      num_nodes: 5

    type: sdk_command
    file_manager: sdk

  alert: xgboost_tests

- name: xgboost_distributed_api_test
  group: XGBoost
  working_dir: xgboost_tests

  legacy:
    test_name: distributed_api_test
    test_suite: xgboost_tests

  frequency: nightly
  team: ml
  env: staging

  cluster:
    cluster_env: app_config.yaml
    cluster_compute: tpl_cpu_small.yaml

  run:
    timeout: 600
    script: python workloads/distributed_api_test.py
    wait_for_nodes:
      num_nodes: 4

    type: sdk_command
    file_manager: sdk

  alert: xgboost_tests

- name: xgboost_ft_small_elastic
  group: XGBoost
  working_dir: xgboost_tests

  legacy:
    test_name: ft_small_elastic
    test_suite: xgboost_tests

  frequency: nightly
  team: ml
  env: staging

  cluster:
    cluster_env: app_config.yaml
    cluster_compute: tpl_cpu_small.yaml

  run:
    timeout: 900
    script: python workloads/ft_small_elastic.py

    wait_for_nodes:
      num_nodes: 4

    type: sdk_command
    file_manager: sdk

  alert: xgboost_tests

- name: xgboost_ft_small_non_elastic
  group: XGBoost
  working_dir: xgboost_tests

  legacy:
    test_name: ft_small_non_elastic
    test_suite: xgboost_tests

  frequency: nightly
  team: ml
  env: staging

  cluster:
    cluster_env: app_config.yaml
    cluster_compute: tpl_cpu_small.yaml

  run:
    timeout: 900
    script: python workloads/ft_small_non_elastic.py

    wait_for_nodes:
      num_nodes: 4

    type: sdk_command
    file_manager: sdk

  alert: xgboost_tests

- name: xgboost_tune_small
  group: XGBoost
  working_dir: xgboost_tests

  legacy:
    test_name: tune_small
    test_suite: xgboost_tests

  frequency: nightly
  team: ml
  env: staging

  cluster:
    cluster_env: app_config.yaml
    cluster_compute: tpl_cpu_small.yaml

  run:
    timeout: 600
    script: python workloads/tune_small.py

    wait_for_nodes:
      num_nodes: 4

    type: sdk_command
    file_manager: sdk

  alert: xgboost_tests

- name: xgboost_tune_32x4
  group: XGBoost
  working_dir: xgboost_tests

  legacy:
    test_name: tune_32x4
    test_suite: xgboost_tests

  frequency: nightly
  team: ml
  env: staging

  cluster:
    cluster_env: app_config.yaml
    cluster_compute: tpl_cpu_moderate.yaml

  run:
    timeout: 900
    script: python workloads/tune_32x4.py

    wait_for_nodes:
      num_nodes: 32

    type: sdk_command
    file_manager: sdk

  alert: xgboost_tests

- name: xgboost_tune_4x32
  group: XGBoost
  working_dir: xgboost_tests

  legacy:
    test_name: tune_4x32
    test_suite: xgboost_tests

  frequency: nightly
  team: ml
  env: staging

  cluster:
    cluster_env: app_config.yaml
    cluster_compute: tpl_cpu_moderate.yaml

  run:
    timeout: 900
    script: python workloads/tune_4x32.py

    wait_for_nodes:
      num_nodes: 32

    type: sdk_command
    file_manager: sdk

  alert: xgboost_tests

#######################
# LightGBM tests
#######################
- name: lightgbm_train_small
  group: LightGBM tests
  working_dir: lightgbm_tests

  legacy:
    test_name: train_small
    test_suite: lightgbm_tests

  frequency: nightly
  team: ml
  env: staging

  cluster:
    cluster_env: app_config.yaml
    cluster_compute: tpl_cpu_small.yaml

  run:
    timeout: 600
    script: python workloads/train_small.py
    wait_for_nodes:
      num_nodes: 4

    type: client

  alert: default

- name: lightgbm_train_moderate
  group: LightGBM tests
  working_dir: lightgbm_tests

  legacy:
    test_name: train_moderate
    test_suite: lightgbm_tests

  frequency: nightly
  team: ml
  env: staging

  cluster:
    cluster_env: app_config.yaml
    cluster_compute: tpl_cpu_moderate.yaml

  run:
    timeout: 600
    script: python workloads/train_moderate.py
    wait_for_nodes:
      num_nodes: 32

    type: sdk_command
    file_manager: job

  alert: default

- name: lightgbm_distributed_api_test
  group: LightGBM tests
  working_dir: lightgbm_tests

  legacy:
    test_name: distributed_api_test
    test_suite: lightgbm_tests

  frequency: nightly
  team: ml
  env: staging

  cluster:
    cluster_env: app_config.yaml
    cluster_compute: tpl_cpu_small.yaml

  run:
    timeout: 600
    script: python workloads/distributed_api_test.py

    wait_for_nodes:
      num_nodes: 4

    type: sdk_command
    file_manager: job

  alert: default

- name: lightgbm_ft_small_non_elastic
  group: LightGBM tests
  working_dir: lightgbm_tests

  legacy:
    test_name: ft_small_non_elastic
    test_suite: lightgbm_tests

  frequency: nightly
  team: ml
  env: staging

  cluster:
    cluster_env: app_config.yaml
    cluster_compute: tpl_cpu_small.yaml

  run:
    timeout: 900
    script: python workloads/ft_small_non_elastic.py

    wait_for_nodes:
      num_nodes: 4

    type: sdk_command
    file_manager: job

  alert: default

- name: lightgbm_tune_small
  group: LightGBM tests
  working_dir: lightgbm_tests

  legacy:
    test_name: tune_small
    test_suite: lightgbm_tests

  frequency: nightly
  team: ml
  env: staging

  cluster:
    cluster_env: app_config.yaml
    cluster_compute: tpl_cpu_small.yaml

  run:
    timeout: 600
    script: python workloads/tune_small.py
    wait_for_nodes:
      num_nodes: 4

    type: sdk_command
    file_manager: job

  alert: default

- name: lightgbm_tune_16x4
  group: LightGBM tests
  working_dir: lightgbm_tests

  legacy:
    test_name: tune_16x4
    test_suite: lightgbm_tests

  frequency: nightly
  team: ml
  env: staging

  cluster:
    cluster_env: app_config.yaml
    cluster_compute: tpl_cpu_moderate.yaml

  run:
    timeout: 900
    script: python workloads/tune_16x4.py
    wait_for_nodes:
      num_nodes: 32

    type: sdk_command
    file_manager: job

  alert: default

- name: lightgbm_tune_4x16
  group: LightGBM tests
  working_dir: lightgbm_tests

  legacy:
    test_name: tune_4x16
    test_suite: lightgbm_tests

  frequency: nightly
  team: ml
  env: staging

  cluster:
    cluster_env: app_config.yaml
    cluster_compute: tpl_cpu_moderate.yaml

  run:
    timeout: 900
    script: python workloads/tune_4x16.py
    wait_for_nodes:
      num_nodes: 32

    type: sdk_command
    file_manager: job

  alert: default


#######################
# ML user tests
#######################
- name: ml_user_horovod_user_test_latest
  group: ML user tests
  working_dir: ml_user_tests

  legacy:
    test_name: horovod_user_test_latest
    test_suite: ml_user_tests

  frequency: nightly-3x
  team: ml
  env: staging

  cluster:
    cluster_env: horovod/app_config.yaml
    cluster_compute: horovod/compute_tpl.yaml

  driver_setup: horovod/driver_setup_latest.sh
  run:
    timeout: 1200
    script: python horovod/horovod_user_test.py
    type: client

  alert: default

- name: ml_user_horovod_user_test_master
  group: ML user tests
  working_dir: ml_user_tests

  legacy:
    test_name: horovod_user_test_master
    test_suite: ml_user_tests

  frequency: nightly-3x
  team: ml
  env: staging

  cluster:
    cluster_env: horovod/app_config_master.yaml
    cluster_compute: horovod/compute_tpl.yaml

  driver_setup: horovod/driver_setup_master.sh
  run:
    timeout: 1200
    script: python horovod/horovod_user_test.py
    type: client

  alert: default

- name: ml_user_train_tensorflow_mnist_test
  group: ML user tests
  working_dir: ml_user_tests

  legacy:
    test_name: train_tensorflow_mnist_test
    test_suite: ml_user_tests

  frequency: nightly-3x
  team: ml
  env: staging

  cluster:
    cluster_env: train/app_config.yaml
    cluster_compute: train/compute_tpl.yaml

  driver_setup: train/driver_setup.sh
  run:
    timeout: 36000
    script: python train/train_tensorflow_mnist_test.py
    type: client

  alert: default

- name: ml_user_train_torch_linear_test
  group: ML user tests
  working_dir: ml_user_tests

  legacy:
    test_name: train_torch_linear_test
    test_suite: ml_user_tests

  frequency: nightly-3x
  team: ml
  env: staging

  cluster:
    cluster_env: train/app_config.yaml
    cluster_compute: train/compute_tpl.yaml

  driver_setup: train/driver_setup.sh
  run:
    timeout: 36000
    script: python train/train_torch_linear_test.py
    type: client

  alert: default

- name: ml_user_xgboost_gpu_connect_latest
  group: ML user tests
  working_dir: ml_user_tests

  legacy:
    test_name: xgboost_gpu_connect_latest
    test_suite: ml_user_tests

  frequency: nightly-3x
  team: ml
  env: staging

  cluster:
    cluster_env: xgboost/app_config_gpu.yaml
    cluster_compute: xgboost/tpl_gpu_small_scaling.yaml

  run:
    timeout: 1200
    script: python xgboost/train_gpu_connect.py
    type: client

  alert: default

- name: ml_user_xgboost_gpu_connect_master
  group: ML user tests
  working_dir: ml_user_tests

  legacy:
    test_name: xgboost_gpu_connect_master
    test_suite: ml_user_tests

  frequency: nightly-3x
  team: ml
  env: staging

  cluster:
    cluster_env: xgboost/app_config_gpu_master.yaml
    cluster_compute: xgboost/tpl_gpu_small_scaling.yaml

  run:
    timeout: 1200
    script: python xgboost/train_gpu_connect.py
    type: client

  alert: default

- name: ml_user_ray_lightning_user_test_latest
  group: ML user tests
  working_dir: ml_user_tests

  legacy:
    test_name: ray_lightning_user_test_latest
    test_suite: ml_user_tests

  frequency: nightly-3x
  team: ml
  env: staging

  cluster:
    cluster_env: ray-lightning/app_config.yaml
    cluster_compute: ray-lightning/compute_tpl.yaml

  driver_setup: ray-lightning/driver_setup.sh
  run:
    timeout: 1200
    script: python ray-lightning/ray_lightning_user_test.py
    type: client

  alert: default

- name: ml_user_ray_lightning_user_test_master
  group: ML user tests
  working_dir: ml_user_tests

  legacy:
    test_name: ray_lightning_user_test_master
    test_suite: ml_user_tests

  frequency: nightly-3x
  team: ml
  env: staging

  cluster:
    cluster_env: ray-lightning/app_config_master.yaml
    cluster_compute: ray-lightning/compute_tpl.yaml

  driver_setup: ray-lightning/driver_setup.sh
  run:
    timeout: 1200
    script: python ray-lightning/ray_lightning_user_test.py
    type: client

  alert: default

- name: ml_user_tune_rllib_connect_test
  group: ML user tests
  working_dir: ml_user_tests

  legacy:
    test_name: tune_rllib_connect_test
    test_suite: ml_user_tests

  frequency: nightly-3x
  team: ml
  env: staging

  cluster:
    cluster_env: ../rllib_tests/app_config.yaml
    cluster_compute: tune_rllib/compute_tpl.yaml

  driver_setup: tune_rllib/driver_setup.sh
  run:
    timeout: 2000
    script: python tune_rllib/run_connect_tests.py
    type: client

  alert: default

#######################
# Tune cloud  tests
#######################
- name: tune_cloud_aws_no_sync_down
  group: Tune cloud tests
  working_dir: tune_tests/cloud_tests

  stable: true

  legacy:
    test_name: aws_no_sync_down
    test_suite: tune_cloud_tests

  frequency: nightly
  team: ml
  env: staging

  cluster:
    cluster_env: app_config.yaml
    cluster_compute: tpl_aws_4x2.yaml

  run:
    timeout: 600
    script: python workloads/run_cloud_test.py no_sync_down

    wait_for_nodes:
      num_nodes: 4

    type: sdk_command
    file_manager: sdk

  alert: tune_tests

- name: tune_cloud_aws_ssh_sync
  group: Tune cloud tests
  working_dir: tune_tests/cloud_tests

  stable: true

  legacy:
    test_name: aws_ssh_sync
    test_suite: tune_cloud_tests

  frequency: nightly
  team: ml
  env: staging

  cluster:
    cluster_env: app_config.yaml
    cluster_compute: tpl_aws_4x2.yaml

  run:
    timeout: 600
    script: python workloads/run_cloud_test.py ssh_sync

    wait_for_nodes:
      num_nodes: 4

    type: sdk_command
    file_manager: sdk

  alert: tune_tests

- name: tune_cloud_aws_durable_upload
  group: Tune cloud tests
  working_dir: tune_tests/cloud_tests

  stable: true

  legacy:
    test_name: aws_durable_upload
    test_suite: tune_cloud_tests

  frequency: nightly
  team: ml
  env: staging

  cluster:
    cluster_env: app_config.yaml
    cluster_compute: tpl_aws_4x2.yaml

  run:
    timeout: 600
    script: python workloads/run_cloud_test.py durable_upload --bucket s3://tune-cloud-tests/durable_upload

    wait_for_nodes:
      num_nodes: 4

    type: sdk_command
    file_manager: sdk

  alert: tune_tests

- name: tune_cloud_aws_durable_upload_rllib_str
  group: Tune cloud tests
  working_dir: tune_tests/cloud_tests

  stable: false

  legacy:
    test_name: aws_durable_upload_rllib_str
    test_suite: tune_cloud_tests

  frequency: nightly
  team: ml
  env: staging

  cluster:
    cluster_env: app_config_ml.yaml
    cluster_compute: tpl_aws_4x2.yaml

  run:
    timeout: 600

    script: python workloads/run_cloud_test.py durable_upload --trainable rllib_str
      --bucket s3://tune-cloud-tests/durable_upload_rllib_str

    wait_for_nodes:
      num_nodes: 4

    type: sdk_command
    file_manager: sdk

  alert: tune_tests

- name: tune_cloud_aws_durable_upload_rllib_trainer
  group: Tune cloud tests
  working_dir: tune_tests/cloud_tests

  stable: false

  legacy:
    test_name: aws_durable_upload_rllib_trainer
    test_suite: tune_cloud_tests

  frequency: nightly
  team: ml
  env: staging

  cluster:
    cluster_env: app_config_ml.yaml
    cluster_compute: tpl_aws_4x2.yaml

  run:
    timeout: 600
    script: python workloads/run_cloud_test.py durable_upload --trainable rllib_trainer
      --bucket s3://tune-cloud-tests/durable_upload_rllib_trainer

    wait_for_nodes:
      num_nodes: 4

    type: sdk_command
    file_manager: sdk

  alert: tune_tests

- name: tune_cloud_gcp_k8s_no_sync_down
  group: Tune cloud tests
  working_dir: tune_tests/cloud_tests

  stable: true

  legacy:
    test_name: gcp_k8s_no_sync_down
    test_suite: tune_cloud_tests

  frequency: nightly
  team: ml
  env: staging

  cluster:
    cluster_env: app_config.yaml
    cluster_compute: tpl_gcp_k8s_4x8.yaml
    cloud_id: cld_k8WcxPgjUtSE8RVmfZpTLuKM  # anyscale_k8s_gcp_cloud
    autosuspend_mins: 60

  run:
    timeout: 600
    script: python workloads/run_cloud_test.py no_sync_down --cpus-per-trial 8
    type: client

    wait_for_nodes:
      num_nodes: 4

  alert: tune_tests

- name: tune_cloud_gcp_k8s_ssh_sync
  group: Tune cloud tests
  working_dir: tune_tests/cloud_tests

  stable: true

  legacy:
    test_name: gcp_k8s_ssh_sync
    test_suite: tune_cloud_tests

  frequency: nightly
  team: ml
  env: staging

  cluster:
    cluster_env: app_config.yaml
    cluster_compute: tpl_gcp_k8s_4x8.yaml
    cloud_id: cld_k8WcxPgjUtSE8RVmfZpTLuKM  # anyscale_k8s_gcp_cloud
    autosuspend_mins: 60

  run:
    timeout: 600
    script: python workloads/run_cloud_test.py ssh_sync --cpus-per-trial 8
    type: client

    wait_for_nodes:
      num_nodes: 4

  alert: tune_tests

- name: tune_cloud_gcp_k8s_durable_upload
  group: Tune cloud tests
  working_dir: tune_tests/cloud_tests

  stable: true

  legacy:
    test_name: gcp_k8s_durable_upload
    test_suite: tune_cloud_tests

  frequency: nightly
  team: ml
  env: staging

  cluster:
    cluster_env: app_config.yaml
    cluster_compute: tpl_gcp_k8s_4x8.yaml
    cloud_id: cld_k8WcxPgjUtSE8RVmfZpTLuKM  # anyscale_k8s_gcp_cloud
    autosuspend_mins: 60

  run:
    timeout: 600
    script: python workloads/run_cloud_test.py durable_upload --cpus-per-trial 8 --bucket gs://tune-cloud-tests/durable_upload
    type: client

    wait_for_nodes:
      num_nodes: 4

  alert: tune_tests


########################
# Tune scalability tests
########################

- name: tune_scalability_bookkeeping_overhead
  group: Tune scalability tests
  working_dir: tune_tests/scalability_tests

  legacy:
    test_name: bookkeeping_overhead
    test_suite: tune_tests

  frequency: nightly
  team: ml
  env: staging

  cluster:
    cluster_env: app_config.yaml
    cluster_compute: tpl_1x16.yaml

  run:
    timeout: 1200
    script: python workloads/test_bookkeeping_overhead.py
    type: sdk_command
    file_manager: sdk

  alert: tune_tests

- name: tune_scalability_durable_trainable
  group: Tune scalability tests
  working_dir: tune_tests/scalability_tests

  legacy:
    test_name: durable_trainable
    test_suite: tune_tests

  frequency: nightly
  team: ml
  env: staging

  cluster:
    cluster_env: app_config.yaml
    cluster_compute: tpl_16x2.yaml

  run:
    timeout: 900
    script: python workloads/test_durable_trainable.py --bucket tune-cloud-tests
    wait_for_nodes:
      num_nodes: 16

    type: sdk_command
    file_manager: sdk

  alert: tune_tests

- name: tune_scalability_long_running_large_checkpoints
  group: Tune scalability tests
  working_dir: tune_tests/scalability_tests

  legacy:
    test_name: long_running_large_checkpoints
    test_suite: tune_tests

  frequency: weekly
  team: ml
  env: staging

  cluster:
    cluster_env: app_config.yaml
    cluster_compute: tpl_1x32_hd.yaml

  run:
    timeout: 86400
    script: python workloads/test_long_running_large_checkpoints.py
    long_running: true
    type: sdk_command
    file_manager: sdk

  smoke_test:
    frequency: nightly

    run:
      timeout: 3600

  alert: tune_tests

- name: tune_scalability_network_overhead
  group: Tune scalability tests
  working_dir: tune_tests/scalability_tests
  legacy:
    test_name: network_overhead
    test_suite: tune_tests

  frequency: weekly
  team: ml
  env: staging

  cluster:
    cluster_env: app_config.yaml
    cluster_compute: tpl_100x2.yaml

  run:
    timeout: 900
    prepare_timeout: 1200
    script: python workloads/test_network_overhead.py
    wait_for_nodes:
      num_nodes: 100

    type: sdk_command
    file_manager: sdk

  smoke_test:
    frequency: nightly

    cluster:
      cluster_compute: tpl_20x2.yaml

    run:
      timeout: 400
      prepare_timeout: 600
      wait_for_nodes:
        num_nodes: 20

  alert: tune_tests

- name: tune_scalability_result_throughput_cluster
  group: Tune scalability tests
  working_dir: tune_tests/scalability_tests

  legacy:
    test_name: result_throughput_cluster
    test_suite: tune_tests

  frequency: nightly-3x
  team: ml
  env: staging

  cluster:
    cluster_env: app_config.yaml
    cluster_compute: tpl_16x64.yaml

  run:
    timeout: 600
    script: python workloads/test_result_throughput_cluster.py

    wait_for_nodes:
      num_nodes: 16

    type: sdk_command
    file_manager: sdk

  alert: tune_tests

- name: tune_scalability_result_throughput_single_node
  group: Tune scalability tests
  working_dir: tune_tests/scalability_tests

  legacy:
    test_name: result_throughput_single_node
    test_suite: tune_tests

  frequency: nightly
  team: ml
  env: staging

  cluster:
    cluster_env: app_config.yaml
    cluster_compute: tpl_1x96.yaml

  run:
    timeout: 600
    script: python workloads/test_result_throughput_single_node.py
    type: sdk_command
    file_manager: sdk

  alert: tune_tests

- name: tune_scalability_xgboost_sweep
  group: Tune scalability tests
  working_dir: tune_tests/scalability_tests

  legacy:
    test_name: xgboost_sweep
    test_suite: tune_tests

  frequency: weekly
  team: ml
  env: staging

  cluster:
    cluster_env: app_config_data.yaml
    cluster_compute: tpl_16x64.yaml

  run:
    timeout: 3600
    script: python workloads/test_xgboost_sweep.py

    wait_for_nodes:
      num_nodes: 16

    type: sdk_command
    file_manager: sdk

  alert: tune_tests


########################
# Golden Notebook tests
########################
- name: golden_notebook_torch_tune_serve_test
  group: Golden Notebook tests
  working_dir: golden_notebook_tests

  legacy:
    test_name: torch_tune_serve_test
    test_suite: golden_notebook_tests

  frequency: nightly-3x
  team: ml
  env: staging

  cluster:
    cluster_env: torch_tune_serve_app_config.yaml
    cluster_compute: gpu_tpl.yaml

  run:
    timeout: 600
    script: python workloads/torch_tune_serve_test.py
    type: client

  alert: default


#######################
# Long running tests
#######################

- name: long_running_actor_deaths
  group: Long running tests
  working_dir: long_running_tests
  legacy:
    test_name: actor_deaths
    test_suite: long_running_tests

  frequency: weekly
  team: core
  cluster:
    cluster_env: app_config.yaml
    cluster_compute: tpl_cpu_1.yaml

  run:
    timeout: 86400
    prepare: ray stop 
    script: python workloads/actor_deaths.py
    long_running: true
    type: sdk_command
    file_manager: sdk

  smoke_test:
    frequency: nightly

    run:
      timeout: 3600

  alert: long_running_tests

- name: long_running_apex
  group: Long running tests
  working_dir: long_running_tests
  legacy:
    test_name: apex
    test_suite: long_running_tests

  frequency: weekly
  team: ml
  env: staging
  cluster:
    cluster_env: ../rllib_tests/app_config.yaml
    cluster_compute: tpl_cpu_3.yaml

  run:
    timeout: 86400
    script: python workloads/apex.py
    long_running: true
    wait_for_nodes:
      num_nodes: 3

    type: sdk_command
    file_manager: sdk

  smoke_test:
    frequency: nightly

    run:
      timeout: 3600

  alert: long_running_tests

- name: long_running_impala
  group: Long running tests
  working_dir: long_running_tests
  legacy:
    test_name: impala
    test_suite: long_running_tests

  frequency: weekly
  team: ml
  env: staging
  cluster:
    cluster_env: app_config_np.yaml
    cluster_compute: tpl_cpu_1_large.yaml

  run:
    timeout: 86400
    script: python workloads/impala.py
    long_running: true
    type: sdk_command
    file_manager: sdk

  smoke_test:
    frequency: nightly

    run:
      timeout: 3600

  alert: long_running_tests

- name: long_running_many_actor_tasks
  group: Long running tests
  working_dir: long_running_tests
  legacy:
    test_name: many_actor_tasks
    test_suite: long_running_tests

  frequency: weekly
  team: core
  cluster:
    cluster_env: app_config.yaml
    cluster_compute: tpl_cpu_1.yaml

  run:
    timeout: 86400
    prepare: ray stop 
    script: python workloads/many_actor_tasks.py
    long_running: true
    type: sdk_command
    file_manager: sdk

  smoke_test:
    frequency: nightly

    run:
      timeout: 3600

  alert: long_running_tests

- name: long_running_many_drivers
  group: Long running tests
  working_dir: long_running_tests
  legacy:
    test_name: many_drivers
    test_suite: long_running_tests

  frequency: weekly
  team: core
  cluster:
    cluster_env: app_config.yaml
    cluster_compute: tpl_cpu_1.yaml

  run:
    timeout: 86400
    prepare: ray stop 
    script: python workloads/many_drivers.py --iteration-num=4000
    long_running: true
    type: sdk_command
    file_manager: sdk

  smoke_test:
    frequency: nightly

    run:
      timeout: 3600

  alert: long_running_tests

- name: long_running_many_ppo
  group: Long running tests
  working_dir: long_running_tests
  legacy:
    test_name: many_ppo
    test_suite: long_running_tests

  stable: false

  frequency: weekly
  team: ml
  env: staging
  cluster:
    cluster_env: ../rllib_tests/app_config.yaml
    cluster_compute: many_ppo.yaml

  run:
    timeout: 86400
    script: python workloads/many_ppo.py
    long_running: true
    wait_for_nodes:
      num_nodes: 1

    type: sdk_command
    file_manager: sdk

  smoke_test:
    frequency: nightly

    run:
      timeout: 3600

  alert: long_running_tests

- name: long_running_many_tasks
  group: Long running tests
  working_dir: long_running_tests
  legacy:
    test_name: many_tasks
    test_suite: long_running_tests

  frequency: weekly
  team: core
  cluster:
    cluster_env: app_config.yaml
    cluster_compute: tpl_cpu_1.yaml

  run:
    timeout: 86400
    prepare: ray stop 
    script: python workloads/many_tasks.py
    long_running: true
    type: sdk_command
    file_manager: sdk

  smoke_test:
    frequency: nightly

    run:
      timeout: 3600

  alert: long_running_tests

- name: long_running_many_tasks_serialized_ids
  group: Long running tests
  working_dir: long_running_tests
  legacy:
    test_name: many_tasks_serialized_ids
    test_suite: long_running_tests

  frequency: weekly
  team: core
  cluster:
    cluster_env: app_config.yaml
    cluster_compute: tpl_cpu_1.yaml

  run:
    timeout: 86400
    prepare: ray stop 
    script: python workloads/many_tasks_serialized_ids.py
    long_running: true
    type: sdk_command
    file_manager: sdk

  smoke_test:
    frequency: nightly

    run:
      timeout: 3600

  alert: long_running_tests

- name: long_running_node_failures
  group: Long running tests
  working_dir: long_running_tests
  legacy:
    test_name: node_failures
    test_suite: long_running_tests

  frequency: weekly
  team: core
  cluster:
    cluster_env: app_config.yaml
    cluster_compute: tpl_cpu_1.yaml

  run:
    timeout: 86400
    prepare: ray stop 
    script: python workloads/node_failures.py
    long_running: true
    type: sdk_command
    file_manager: sdk

  smoke_test:
    frequency: nightly

    run:
      timeout: 3600

  alert: long_running_tests

- name: long_running_pbt
  group: Long running tests
  working_dir: long_running_tests
  legacy:
    test_name: pbt
    test_suite: long_running_tests

  frequency: weekly
  team: ml
  env: staging
  cluster:
    cluster_env: ../rllib_tests/app_config.yaml
    cluster_compute: tpl_cpu_1.yaml

  run:
    timeout: 86400
    prepare: ray stop
    script: python workloads/pbt.py
    long_running: true
    type: sdk_command
    file_manager: sdk

  smoke_test:
    frequency: nightly

    run:
      timeout: 3600

  alert: long_running_tests

- name: long_running_serve
  group: Long running tests
  working_dir: long_running_tests
  legacy:
    test_name: serve
    test_suite: long_running_tests

  frequency: weekly
  team: serve
  cluster:
    cluster_env: app_config.yaml
    cluster_compute: tpl_cpu_1.yaml

  run:
    timeout: 86400
    prepare: ray stop
    script: python workloads/serve.py
    long_running: true
    type: sdk_command
    file_manager: job

  smoke_test:
    frequency: nightly

    run:
      timeout: 3600

  alert: long_running_tests

- name: long_running_serve_failure
  group: Long running tests
  working_dir: long_running_tests

  stable: false

  legacy:
    test_name: serve_failure
    test_suite: long_running_tests

  frequency: weekly
  team: serve
  cluster:
    cluster_env: app_config.yaml
    cluster_compute: tpl_cpu_1_c5.yaml

  run:
    timeout: 86400
    prepare: ray stop 
    script: python workloads/serve_failure.py
    long_running: true
    type: sdk_command
    file_manager: job

  smoke_test:
    frequency: nightly

    run:
      timeout: 600

  alert: long_running_tests

- name: long_running_distributed_pytorch_pbt_failure
  group: Long running tests
  working_dir: long_running_distributed_tests

  legacy:
    test_name: pytorch_pbt_failure
    test_suite: long_running_distributed

  frequency: weekly
  team: ml
  env: staging
  cluster:
    cluster_env: app_config.yaml
    cluster_compute: compute_tpl.yaml

  run:
    timeout: 86400
    script: python workloads/pytorch_pbt_failure.py
    long_running: true
    type: sdk_command
    file_manager: job

  smoke_test:
    frequency: disabled
    run:
      timeout: 3600

  alert: long_running_tests

########################
# Jobs tests
########################

- name: jobs_basic_local_working_dir
  group: Jobs tests
  working_dir: jobs_tests

  legacy:
    test_name: jobs_basic_local_working_dir
    test_suite: jobs_tests

  frequency: nightly
  team: serve

  cluster:
    cluster_env: app_config.yaml
    cluster_compute: compute_tpl_4_xlarge.yaml

  run:
    timeout: 600
    script: python workloads/jobs_basic.py --working-dir "workloads"
    wait_for_nodes:
      num_nodes: 4

    type: sdk_command
    file_manager: job

  alert: default

- name: jobs_basic_remote_working_dir
  group: Jobs tests
  working_dir: jobs_tests

  legacy:
    test_name: jobs_basic_remote_working_dir
    test_suite: jobs_tests

  frequency: nightly
  team: serve

  cluster:
    cluster_env: app_config.yaml
    cluster_compute: compute_tpl_4_xlarge.yaml

  run:
    timeout: 600
    script: python workloads/jobs_basic.py --working-dir "https://github.com/anyscale/job-services-cuj-examples/archive/refs/heads/main.zip"
    wait_for_nodes:
      num_nodes: 4

    type: sdk_command
    file_manager: job

  alert: default

########################
# Runtime env tests
########################
- name: runtime_env_rte_many_tasks_actors
  group: Runtime env tests
  working_dir: runtime_env_tests

  legacy:
    test_name: rte_many_tasks_actors
    test_suite: runtime_env_tests

  frequency: nightly
  team: serve

  cluster:
    cluster_env: app_config.yaml
    cluster_compute: rte_small.yaml

  run:
    timeout: 600
    script: python workloads/rte_many_tasks_actors.py
    wait_for_nodes:
      num_nodes: 4

    type: sdk_command
    file_manager: job

  alert: default

- name: runtime_env_wheel_urls
  group: Runtime env tests
  working_dir: runtime_env_tests

  legacy:
    test_name: wheel_urls
    test_suite: runtime_env_tests

  frequency: nightly
  team: serve

  cluster:
    cluster_env: app_config.yaml
    cluster_compute: rte_minimal.yaml

  run:
    timeout: 9000
    script: python workloads/wheel_urls.py
    wait_for_nodes:
      num_nodes: 1

    type: sdk_command
    file_manager: job

  alert: default

- name: runtime_env_rte_ray_client
  group: Runtime env tests
  working_dir: runtime_env_tests

  legacy:
    test_name: rte_ray_client
    test_suite: runtime_env_tests

  frequency: nightly
  team: serve

  cluster:
    cluster_env: app_config.yaml
    cluster_compute: rte_minimal.yaml

  run:
    timeout: 600
    script: python workloads/rte_ray_client.py
    wait_for_nodes:
      num_nodes: 1

    type: client

  alert: default


########################
# Serve tests
########################

- name: serve_single_deployment_1k_noop_replica
  group: Serve tests
  working_dir: serve_tests

  legacy:
    test_name: single_deployment_1k_noop_replica
    test_suite: serve_tests

  frequency: nightly
  team: serve

  cluster:
    cluster_env: app_config.yaml
    cluster_compute: compute_tpl_32_cpu.yaml

  run:
    timeout: 7200
    long_running: false
    script: python workloads/single_deployment_1k_noop_replica.py
    type: sdk_command
    file_manager: job

  alert: default

- name: serve_multi_deployment_1k_noop_replica
  group: Serve tests
  working_dir: serve_tests

  legacy:
    test_name: multi_deployment_1k_noop_replica
    test_suite: serve_tests

  frequency: nightly
  team: serve

  cluster:
    cluster_env: app_config.yaml
    cluster_compute: compute_tpl_32_cpu.yaml

  run:
    timeout: 7200
    long_running: false
    script: python workloads/multi_deployment_1k_noop_replica.py
    type: sdk_command
    file_manager: job

  alert: default

- name: serve_autoscaling_single_deployment
  group: Serve tests
  working_dir: serve_tests

  legacy:
    test_name: autoscaling_single_deployment
    test_suite: serve_tests

  frequency: nightly
  team: serve

  cluster:
    cluster_env: app_config.yaml
    cluster_compute: compute_tpl_8_cpu_autoscaling.yaml

  run:
    timeout: 7200
    long_running: false
    script: python workloads/autoscaling_single_deployment.py
    type: sdk_command
    file_manager: job

  alert: default

- name: serve_autoscaling_multi_deployment
  group: Serve tests
  working_dir: serve_tests

  legacy:
    test_name: autoscaling_multi_deployment
    test_suite: serve_tests

  frequency: nightly
  team: serve

  cluster:
    cluster_env: app_config.yaml
    cluster_compute: compute_tpl_32_cpu_autoscaling.yaml

  run:
    timeout: 7200
    long_running: false
    script: python workloads/autoscaling_multi_deployment.py
    type: sdk_command
    file_manager: job

  alert: default

- name: serve_serve_micro_benchmark
  group: Serve tests
  working_dir: serve_tests

  legacy:
    test_name: serve_micro_benchmark
    test_suite: serve_tests

  frequency: nightly
  team: serve

  cluster:
    cluster_env: app_config.yaml
    cluster_compute: compute_tpl_single_node.yaml

  run:
    timeout: 7200
    long_running: false
    script: python workloads/serve_micro_benchmark.py
    type: sdk_command
    file_manager: job

  alert: default

- name: serve_serve_micro_benchmark_k8s
  group: Serve tests
  working_dir: serve_tests

  legacy:
    test_name: serve_micro_benchmark_k8s
    test_suite: serve_tests

  # TODO(architkulkarni) Reenable after K8s migration.  Currently failing
  frequency: disabled
  team: serve

  cluster:
    cluster_env: app_config.yaml
    cluster_compute: compute_tpl_single_node_k8s.yaml

  run:
    timeout: 7200
    long_running: false
    script: python workloads/serve_micro_benchmark.py
    type: sdk_command
    file_manager: job

  alert: default


- name: deployment_graph_long_chain
  group: Serve tests
  working_dir: serve_tests

  legacy:
    test_name: deployment_graph_long_chain
    test_suite: serve_tests

  frequency: nightly
  team: serve

  cluster:
    cluster_env: app_config.yaml
    cluster_compute: compute_tpl_single_node_32_cpu.yaml

  run:
    timeout: 3600
    long_running: false
    script: python workloads/deployment_graph_long_chain.py --chain-length=10 --num-clients=4 --local-test=False
    type: sdk_command
    file_manager: job

  alert: default
  stable: False

- name: deployment_graph_wide_ensemble
  group: Serve tests
  working_dir: serve_tests

  legacy:
    test_name: deployment_graph_wide_ensemble
    test_suite: serve_tests

  frequency: nightly
  team: serve

  cluster:
    cluster_env: app_config.yaml
    cluster_compute: compute_tpl_single_node_32_cpu.yaml

  run:
    timeout: 3600
    long_running: false
    script: python workloads/deployment_graph_wide_ensemble.py --fanout-degree=10 --num-clients=4 --local-test=False
    type: sdk_command
    file_manager: job

  alert: default
  stable: False

- name: serve_handle_long_chain
  group: Serve tests
  working_dir: serve_tests

  legacy:
    test_name: serve_handle_long_chain
    test_suite: serve_tests

  frequency: nightly
  team: serve

  cluster:
    cluster_env: app_config.yaml
    cluster_compute: compute_tpl_single_node_32_cpu.yaml

  run:
    timeout: 3600
    long_running: false
    script: python workloads/serve_handle_long_chain.py --chain-length=10 --num-clients=4 --local-test=False
    type: sdk_command
    file_manager: job

  alert: default
  stable: False

- name: serve_handle_wide_ensemble
  group: Serve tests
  working_dir: serve_tests

  legacy:
    test_name: serve_handle_wide_ensemble
    test_suite: serve_tests

  frequency: nightly
  team: serve

  cluster:
    cluster_env: app_config.yaml
    cluster_compute: compute_tpl_single_node_32_cpu.yaml

  run:
    timeout: 3600
    long_running: false
    script: python workloads/serve_handle_wide_ensemble.py --fanout-degree=10 --num-clients=4 --local-test=False
    type: sdk_command
    file_manager: job

  alert: default
  stable: False


- name: serve_micro_protocol_grpc_benchmark
  group: Serve tests
  working_dir: serve_tests

  legacy:
    test_name: serve_grpc_benchmark
    test_suite: serve_tests

  frequency: nightly
  team: serve

  cluster:
    cluster_env: app_config.yaml
    cluster_compute: compute_tpl_single_node.yaml

  run:
    timeout: 7200
    long_running: false
    script: python workloads/serve_protocol_benchmark.py --data-size=1048576
    type: sdk_command
    file_manager: job

  alert: default

- name: serve_micro_protocol_http_benchmark
  group: Serve tests
  working_dir: serve_tests

  legacy:
    test_name: serve_http_benchmark
    test_suite: serve_tests

  frequency: nightly
  team: serve

  cluster:
    cluster_env: app_config.yaml
    cluster_compute: compute_tpl_single_node.yaml

  run:
    timeout: 7200
    long_running: false
    script: python workloads/serve_protocol_benchmark.py --data-size=1048576 --http-test
    type: sdk_command
    file_manager: job

  alert: default


- name: serve_resnet_benchmark
  group: Serve tests
  working_dir: serve_tests

  legacy:
    test_name: serve_resnet_benchmark
    test_suite: serve_tests

  frequency: nightly
  team: serve

  cluster:
    cluster_env: gpu_app_config.yaml
    cluster_compute: compute_tpl_gpu_node.yaml

  run:
    timeout: 7200
    long_running: false
    script: python workloads/serve_resnet_benchmark.py --gpu-env
    type: sdk_command
    file_manager: job

  alert: default

########################
# Train tests
########################

- name: train_horovod_multi_node_test
  group: Train tests
  working_dir: train_tests/horovod

  frequency: nightly
  team: ml
  env: staging

  cluster:
    cluster_env: app_config.yaml
    cluster_compute: compute_tpl.yaml

  run:
    timeout: 3000
    script: python train_horovod_multi_node_test.py

    wait_for_nodes:
      num_nodes: 2

    type: sdk_command
    file_manager: job

  alert: default

########################
# RLlib tests
########################

- name: rllib_learning_tests_a2c
  group: RLlib tests
  working_dir: rllib_tests

  legacy:
    test_name: learning_tests
    test_suite: rllib_tests

  frequency: nightly
  team: ml
  env: staging

  cluster:
    cluster_env: app_config.yaml
    cluster_compute: 2gpus_32cpus.yaml

  run:
    timeout: 18000
    script: python learning_tests/run.py --yaml-sub-dir=a2c
    type: sdk_command
    file_manager: job

  alert: default

- name: rllib_learning_tests_a3c
  group: RLlib tests
  working_dir: rllib_tests

  legacy:
    test_name: learning_tests
    test_suite: rllib_tests

  frequency: nightly
  team: ml
  env: staging

  cluster:
    cluster_env: app_config.yaml
    cluster_compute: 2gpus_32cpus.yaml

  run:
    timeout: 18000
    script: python learning_tests/run.py --yaml-sub-dir=a3c
    type: sdk_command
    file_manager: job

  alert: default

- name: rllib_learning_tests_apex
  group: RLlib tests
  working_dir: rllib_tests

  legacy:
    test_name: learning_tests
    test_suite: rllib_tests

  frequency: nightly
  team: ml
  env: staging

  cluster:
    cluster_env: app_config.yaml
    cluster_compute: 1gpu_24cpus.yaml

  run:
    timeout: 18000
    script: python learning_tests/run.py --yaml-sub-dir=apex
    type: sdk_command
    file_manager: job

  alert: default

- name: rllib_learning_tests_appo
  group: RLlib tests
  working_dir: rllib_tests

  legacy:
    test_name: learning_tests
    test_suite: rllib_tests

  frequency: nightly
  team: ml
  env: staging

  cluster:
    cluster_env: app_config.yaml
    cluster_compute: 2gpus_32cpus.yaml

  run:
    timeout: 18000
    script: python learning_tests/run.py --yaml-sub-dir=appo
    type: sdk_command
    file_manager: job

  alert: default

- name: rllib_learning_tests_ppo
  group: RLlib tests
  working_dir: rllib_tests

  legacy:
    test_name: learning_tests
    test_suite: rllib_tests

  frequency: nightly
  team: ml
  env: staging

  cluster:
    cluster_env: app_config.yaml
    cluster_compute: 2gpus_32cpus.yaml

  run:
    timeout: 18000
    script: python learning_tests/run.py --yaml-sub-dir=ppo
    type: sdk_command
    file_manager: job

  alert: default

- name: rllib_learning_tests_bc
  group: RLlib tests
  working_dir: rllib_tests

  legacy:
    test_name: learning_tests
    test_suite: rllib_tests

  frequency: nightly
  team: ml
  env: staging

  cluster:
    cluster_env: app_config.yaml
    cluster_compute: 1gpu_16cpus.yaml

  run:
    timeout: 18000
    script: python learning_tests/run.py --yaml-sub-dir=bc
    type: sdk_command
    file_manager: job

  alert: default

- name: rllib_learning_tests_cql
  group: RLlib tests
  working_dir: rllib_tests

  legacy:
    test_name: learning_tests
    test_suite: rllib_tests

  frequency: nightly
  team: ml
  env: staging

  cluster:
    cluster_env: app_config.yaml
    cluster_compute: 1gpu_16cpus.yaml

  run:
    timeout: 18000
    script: python learning_tests/run.py --yaml-sub-dir=cql
    type: sdk_command
    file_manager: job

  alert: default

- name: rllib_learning_tests_ddpg
  group: RLlib tests
  working_dir: rllib_tests

  legacy:
    test_name: learning_tests
    test_suite: rllib_tests

  frequency: nightly
  team: ml
  env: staging

  cluster:
    cluster_env: app_config.yaml
    cluster_compute: 2gpus_32cpus.yaml

  run:
    timeout: 18000
    script: python learning_tests/run.py --yaml-sub-dir=ddpg
    type: sdk_command
    file_manager: job

  alert: default

- name: rllib_learning_tests_dqn
  group: RLlib tests
  working_dir: rllib_tests

  legacy:
    test_name: learning_tests
    test_suite: rllib_tests

  frequency: nightly
  team: ml
  env: staging

  cluster:
    cluster_env: app_config.yaml
    cluster_compute: 2gpus_32cpus.yaml

  run:
    timeout: 18000
    script: python learning_tests/run.py --yaml-sub-dir=dqn
    type: sdk_command
    file_manager: job

  alert: default

- name: rllib_learning_tests_es
  group: RLlib tests
  working_dir: rllib_tests

  legacy:
    test_name: learning_tests
    test_suite: rllib_tests

  frequency: nightly
  team: ml
  env: staging

  cluster:
    cluster_env: app_config.yaml
    cluster_compute: 4gpus_64cpus.yaml

  run:
    timeout: 18000
    script: python learning_tests/run.py --yaml-sub-dir=es
    type: sdk_command
    file_manager: job

  alert: default

- name: rllib_learning_tests_impala
  group: RLlib tests
  working_dir: rllib_tests

  legacy:
    test_name: learning_tests
    test_suite: rllib_tests

  frequency: nightly
  team: ml
  env: staging

  cluster:
    cluster_env: app_config.yaml
    cluster_compute: 2gpus_32cpus.yaml

  run:
    timeout: 18000
    script: python learning_tests/run.py --yaml-sub-dir=impala
    type: sdk_command
    file_manager: job

  alert: default

- name: rllib_learning_tests_marwil
  group: RLlib tests
  working_dir: rllib_tests

  legacy:
    test_name: learning_tests
    test_suite: rllib_tests

  frequency: nightly
  team: ml
  env: staging

  cluster:
    cluster_env: app_config.yaml
    cluster_compute: 1gpu_16cpus.yaml

  run:
    timeout: 18000
    script: python learning_tests/run.py --yaml-sub-dir=marwil
    type: sdk_command
    file_manager: job

  alert: default


- name: rllib_learning_tests_sac
  group: RLlib tests
  working_dir: rllib_tests

  legacy:
    test_name: learning_tests
    test_suite: rllib_tests

  frequency: nightly
  team: ml
  env: staging

  cluster:
    cluster_env: app_config.yaml
    cluster_compute: 2gpus_32cpus.yaml

  run:
    timeout: 18000
    script: python learning_tests/run.py --yaml-sub-dir=sac
    type: sdk_command
    file_manager: job

  alert: default

- name: rllib_learning_tests_slateq
  group: RLlib tests
  working_dir: rllib_tests

  legacy:
    test_name: learning_tests
    test_suite: rllib_tests

  frequency: nightly
  team: ml
  env: staging

  cluster:
    cluster_env: app_config.yaml
    cluster_compute: 2gpus_32cpus.yaml

  run:
    timeout: 18000
    script: python learning_tests/run.py --yaml-sub-dir=slateq
    type: sdk_command
    file_manager: job

  alert: default


- name: rllib_learning_tests_td3
  group: RLlib tests
  working_dir: rllib_tests

  legacy:
    test_name: learning_tests
    test_suite: rllib_tests

  frequency: nightly
  team: ml
  env: staging

  cluster:
    cluster_env: app_config.yaml
    cluster_compute: 2gpus_32cpus.yaml

  run:
    timeout: 18000
    script: python learning_tests/run.py --yaml-sub-dir=td3
    type: sdk_command
    file_manager: job

  alert: default


- name: rllib_multi_gpu_learning_tests
  group: RLlib tests
  working_dir: rllib_tests

  legacy:
    test_name: multi_gpu_learning_tests
    test_suite: rllib_tests

  frequency: nightly
  team: ml
  env: staging

  cluster:
    cluster_env: app_config.yaml
    cluster_compute: 8gpus_96cpus.yaml

  run:
    timeout: 7200
    script: python multi_gpu_learning_tests/run.py
    type: sdk_command
    file_manager: job

  alert: default

- name: rllib_multi_gpu_with_lstm_learning_tests
  group: RLlib tests
  working_dir: rllib_tests

  legacy:
    test_name: multi_gpu_with_lstm_learning_tests
    test_suite: rllib_tests

  frequency: nightly
  team: ml
  env: staging

  cluster:
    cluster_env: app_config.yaml
    cluster_compute: 8gpus_96cpus.yaml

  run:
    timeout: 7200
    script: python multi_gpu_with_lstm_learning_tests/run.py
    type: sdk_command
    file_manager: job

  alert: default

- name: rllib_multi_gpu_with_attention_learning_tests
  group: RLlib tests
  working_dir: rllib_tests

  legacy:
    test_name: multi_gpu_with_attention_learning_tests
    test_suite: rllib_tests

  frequency: nightly
  team: ml
  env: staging

  cluster:
    cluster_env: app_config.yaml
    cluster_compute: 8gpus_96cpus.yaml

  run:
    timeout: 7200
    script: python multi_gpu_with_attention_learning_tests/run.py
    type: sdk_command
    file_manager: job

  alert: default

- name: rllib_stress_tests
  group: RLlib tests
  working_dir: rllib_tests

  legacy:
    test_name: stress_tests
    test_suite: rllib_tests

  frequency: weekly
  team: ml
  env: staging

  cluster:
    cluster_env: app_config.yaml
    cluster_compute: 4gpus_544_cpus.yaml

  run:
    timeout: 5400
    script: python stress_tests/run_stress_tests.py

    wait_for_nodes:
      num_nodes: 6

    type: sdk_command
    file_manager: job

  smoke_test:
    frequency: nightly

    run:
      timeout: 2000

  alert: default

########################
# Core Nightly Tests
########################

- name: shuffle_10gb
  group: core-multi-test

  team: core
  frequency: nightly
  working_dir: nightly_tests
  env: staging

  legacy:
    test_name: shuffle_10gb
    test_suite: nightly_tests

  cluster:
    cluster_env: shuffle/shuffle_app_config.yaml
    cluster_compute: shuffle/shuffle_compute_single.yaml

  run:
    timeout: 3000
    script: python shuffle/shuffle_test.py --num-partitions=50 --partition-size=200e6

    type: sdk_command
    file_manager: sdk

- name: shuffle_50gb
  group: core-multi-test
  working_dir: nightly_tests
  legacy:
    test_name: shuffle_50gb
    test_suite: nightly_tests

  frequency: nightly
  team: core
  env: staging
  cluster:
    cluster_env: shuffle/shuffle_app_config.yaml
    cluster_compute: shuffle/shuffle_compute_single.yaml

  run:
    timeout: 3000
    script: python shuffle/shuffle_test.py --num-partitions=50 --partition-size=1e9
    type: sdk_command
    file_manager: sdk

- name: shuffle_50gb_large_partition
  group: core-multi-test
  working_dir: nightly_tests
  legacy:
    test_name: shuffle_50gb_large_partition
    test_suite: nightly_tests

  frequency: nightly
  team: core
  env: staging
  cluster:
    cluster_env: shuffle/shuffle_app_config.yaml
    cluster_compute: shuffle/shuffle_compute_single.yaml

  run:
    timeout: 3000
    script: python shuffle/shuffle_test.py --num-partitions=500 --partition-size=100e6
    type: sdk_command
    file_manager: sdk

- name: shuffle_100gb
  group: core-multi-test
  working_dir: nightly_tests
  legacy:
    test_name: shuffle_100gb
    test_suite: nightly_tests

  frequency: nightly
  team: core
  env: staging
  cluster:
    cluster_env: shuffle/shuffle_app_config.yaml
    cluster_compute: shuffle/shuffle_compute_multi.yaml

  run:
    timeout: 3000
    script: python shuffle/shuffle_test.py --num-partitions=200 --partition-size=500e6
    wait_for_nodes:
      num_nodes: 4

    type: sdk_command
    file_manager: sdk

- name: non_streaming_shuffle_100gb
  group: core-multi-test
  working_dir: nightly_tests
  legacy:
    test_name: non_streaming_shuffle_100gb
    test_suite: nightly_tests

  frequency: nightly
  team: core
  env: staging
  cluster:
    cluster_env: shuffle/shuffle_app_config.yaml
    cluster_compute: shuffle/shuffle_compute_multi.yaml

  run:
    timeout: 3000
    script: python shuffle/shuffle_test.py --num-partitions=200 --partition-size=500e6
      --no-streaming

    wait_for_nodes:
      num_nodes: 4

    type: sdk_command
    file_manager: sdk

- name: non_streaming_shuffle_50gb_large_partition
  group: core-multi-test
  working_dir: nightly_tests
  legacy:
    test_name: non_streaming_shuffle_50gb_large_partition
    test_suite: nightly_tests

  frequency: nightly
  team: core
  env: staging
  cluster:
    cluster_env: shuffle/shuffle_app_config.yaml
    cluster_compute: shuffle/shuffle_compute_single.yaml

  run:
    timeout: 3000
    script: python shuffle/shuffle_test.py --num-partitions=500 --partition-size=100e6
      --no-streaming

    type: sdk_command
    file_manager: sdk

- name: non_streaming_shuffle_50gb
  group: core-multi-test
  working_dir: nightly_tests
  legacy:
    test_name: non_streaming_shuffle_50gb
    test_suite: nightly_tests

  frequency: nightly
  team: core
  env: staging
  cluster:
    cluster_env: shuffle/shuffle_app_config.yaml
    cluster_compute: shuffle/shuffle_compute_single.yaml

  run:
    timeout: 3000
    script: python shuffle/shuffle_test.py --num-partitions=50 --partition-size=1e9
      --no-streaming

    type: sdk_command
    file_manager: sdk

- name: stress_test_placement_group
  group: core-multi-test
  working_dir: nightly_tests
  legacy:
    test_name: stress_test_placement_group
    test_suite: nightly_tests

  frequency: nightly
  team: core
  env: staging
  cluster:
    cluster_env: stress_tests/stress_tests_app_config.yaml
    cluster_compute: stress_tests/placement_group_tests_compute.yaml

  run:
    timeout: 7200
    script: python stress_tests/test_placement_group.py
    type: sdk_command
    file_manager: sdk

- name: shuffle_1tb_1000_partition
  group: core-multi-test
  working_dir: nightly_tests
  legacy:
    test_name: shuffle_1tb_1000_partition
    test_suite: nightly_tests

  frequency: nightly
  team: core
  env: staging
  cluster:
    cluster_env: shuffle/shuffle_app_config.yaml
    cluster_compute: shuffle/shuffle_compute_large_scale.yaml

  run:
    timeout: 3000
    script: python shuffle/shuffle_test.py --num-partitions=1000 --partition-size=1e9
    wait_for_nodes:
      num_nodes: 20

    type: sdk_command
    file_manager: sdk

- name: shuffle_1tb_5000_partitions
  group: core-multi-test
  working_dir: nightly_tests
  legacy:
    test_name: shuffle_1tb_5000_partitions
    test_suite: nightly_tests

  frequency: nightly-3x
  team: core
  env: staging
  cluster:
    cluster_env: shuffle/shuffle_app_config.yaml
    cluster_compute: shuffle/shuffle_compute_large_scale.yaml

  run:
    timeout: 9000
    script: python shuffle/shuffle_test.py --num-partitions=5000 --partition-size=200e6
    wait_for_nodes:
      num_nodes: 20

    type: sdk_command
    file_manager: sdk

- name: decision_tree_autoscaling
  group: core-multi-test
  working_dir: nightly_tests
  legacy:
    test_name: decision_tree_autoscaling
    test_suite: nightly_tests

  frequency: nightly
  team: core
  cluster:
    cluster_env: decision_tree/decision_tree_app_config.yaml
    cluster_compute: decision_tree/autoscaling_compute.yaml

  run:
    timeout: 3000
    script: python decision_tree/cart_with_tree.py
    type: sdk_command
    file_manager: sdk

- name: decision_tree_autoscaling_20_runs
  group: core-multi-test
  working_dir: nightly_tests
  legacy:
    test_name: decision_tree_autoscaling_20_runs
    test_suite: nightly_tests

  frequency: nightly
  team: core
  cluster:
    cluster_env: decision_tree/decision_tree_app_config.yaml
    cluster_compute: decision_tree/autoscaling_compute.yaml

  run:
    timeout: 9600
    script: python decision_tree/cart_with_tree.py --concurrency=20
    type: sdk_command
    file_manager: sdk

- name: autoscaling_shuffle_1tb_1000_partitions
  group: core-multi-test
  working_dir: nightly_tests
  legacy:
    test_name: autoscaling_shuffle_1tb_1000_partitions
    test_suite: nightly_tests

  frequency: nightly
  team: core
  env: staging
  cluster:
    cluster_env: shuffle/shuffle_app_config.yaml
    cluster_compute: shuffle/shuffle_compute_autoscaling.yaml

  run:
    timeout: 4000
    script: python shuffle/shuffle_test.py --num-partitions=1000 --partition-size=1e9
      --no-streaming

    type: sdk_command
    file_manager: sdk

- name: pg_long_running_performance_test
  group: core-multi-test
  working_dir: nightly_tests
  legacy:
    test_name: pg_long_running_performance_test
    test_suite: nightly_tests

  frequency: nightly
  team: core
  cluster:
    cluster_env: placement_group_tests/app_config.yaml
    cluster_compute: placement_group_tests/long_running_test_compute.yaml

  run:
    timeout: 3600
    script: python placement_group_tests/long_running_performance_test.py --num-stages
      2000

    wait_for_nodes:
      num_nodes: 2

    type: sdk_command
    file_manager: sdk

- name: microbenchmark
  group: core-daily-test
  team: core
  frequency: nightly
  working_dir: microbenchmark
  env: prod

  python: "3.7"

  legacy:
    test_name: microbenchmark
    test_suite: microbenchmark

  cluster:
    cluster_env: app_config.yaml
    cluster_compute: tpl_64.yaml

  run:
    timeout: 1800
    script: OMP_NUM_THREADS=64 RAY_ADDRESS=local python run_microbenchmark.py


- name: microbenchmark_staging
  group: core-daily-test
  team: core
  frequency: nightly
  working_dir: microbenchmark
  env: staging

  python: "3.7"

  cluster:
    cluster_env: app_config.yaml
    cluster_compute: tpl_64.yaml

  run:
    timeout: 1800
    script: OMP_NUM_THREADS=64 RAY_ADDRESS=local python run_microbenchmark.py


- name: microbenchmark_38
  group: core-daily-test
  team: core
  frequency: nightly
  working_dir: microbenchmark

  python: "3.8"

  cluster:
    cluster_env: app_config.yaml
    cluster_compute: tpl_64.yaml

  run:
    timeout: 1800
    script: OMP_NUM_THREADS=64 RAY_ADDRESS=local python run_microbenchmark.py

- name: dask_on_ray_10gb_sort
  group: core-daily-test
  working_dir: nightly_tests
  legacy:
    test_name: dask_on_ray_10gb_sort
    test_suite: nightly_tests

  frequency: nightly
  team: core
  cluster:
    cluster_env: dask_on_ray/dask_on_ray_app_config.yaml
    cluster_compute: dask_on_ray/dask_on_ray_sort_compute_template.yaml

  run:
    timeout: 7200
    script: python dask_on_ray/dask_on_ray_sort.py --nbytes 10_000_000_000 --npartitions
      50 --num-nodes 1 --ray --data-dir /tmp/ray --file-path /tmp/ray

    type: sdk_command
    file_manager: sdk

- name: dask_on_ray_100gb_sort
  group: core-daily-test
  working_dir: nightly_tests
  legacy:
    test_name: dask_on_ray_100gb_sort
    test_suite: nightly_tests

  frequency: nightly
  team: core
  cluster:
    cluster_env: dask_on_ray/dask_on_ray_app_config.yaml
    cluster_compute: dask_on_ray/dask_on_ray_sort_compute_template.yaml

  run:
    timeout: 7200
    script: python dask_on_ray/dask_on_ray_sort.py --nbytes 100_000_000_000 --npartitions
      200 --num-nodes 1 --ray --data-dir /tmp/ray --file-path /tmp/ray

    type: sdk_command
    file_manager: sdk

- name: dask_on_ray_large_scale_test_no_spilling
  group: core-daily-test
  working_dir: nightly_tests
  legacy:
    test_name: dask_on_ray_large_scale_test_no_spilling
    test_suite: nightly_tests

  frequency: nightly
  team: core
  cluster:
    cluster_env: dask_on_ray/large_scale_dask_on_ray_app_config.yaml
    cluster_compute: dask_on_ray/dask_on_ray_stress_compute.yaml

  run:
    timeout: 7200
    script: python dask_on_ray/large_scale_test.py --num_workers 20 --worker_obj_store_size_in_gb
      20 --error_rate 0  --data_save_path /tmp/ray

    wait_for_nodes:
      num_nodes: 21

    type: sdk_command
    file_manager: sdk

  smoke_test:
    frequency: nightly
    cluster:
      app_config: dask_on_ray/large_scale_dask_on_ray_app_config.yaml
      cluster_compute: dask_on_ray/large_scale_dask_on_ray_compute_template.yaml

    run:
      timeout: 7200
      script: python dask_on_ray/large_scale_test.py --num_workers 4 --worker_obj_store_size_in_gb
        20 --error_rate 0  --data_save_path /tmp/ray

      wait_for_nodes:
        num_nodes: 5

- name: dask_on_ray_large_scale_test_spilling
  group: core-daily-test
  working_dir: nightly_tests
  legacy:
    test_name: dask_on_ray_large_scale_test_spilling
    test_suite: nightly_tests

  frequency: nightly
  team: core
  cluster:
    cluster_env: dask_on_ray/large_scale_dask_on_ray_app_config.yaml
    cluster_compute: dask_on_ray/dask_on_ray_stress_compute.yaml

  run:
    timeout: 7200
    script: python dask_on_ray/large_scale_test.py --num_workers 150 --worker_obj_store_size_in_gb
      70 --error_rate 0  --data_save_path /tmp/ray

    wait_for_nodes:
      num_nodes: 21

    type: sdk_command
    file_manager: sdk

  smoke_test:
    frequency: nightly
    cluster:
      app_config: dask_on_ray/large_scale_dask_on_ray_app_config.yaml
      cluster_compute: dask_on_ray/large_scale_dask_on_ray_compute_template.yaml

    run:
      timeout: 7200
      script: python dask_on_ray/large_scale_test.py --num_workers 32 --worker_obj_store_size_in_gb
        70 --error_rate 0  --data_save_path /tmp/ray

      wait_for_nodes:
        num_nodes: 5

- name: stress_test_state_api_scale
  group: core-daily-test
  working_dir: nightly_tests
  legacy:
    test_name: stress_test_state_api_scale
    test_suite: nightly_tests

  frequency: nightly
  team: core
  env: staging
  cluster:
    cluster_env: stress_tests/state_api_app_config.yaml
    cluster_compute: stress_tests/stress_tests_compute_large.yaml

  run:
    timeout: 3600
    script: python stress_tests/test_state_api_scale.py
    wait_for_nodes:
      num_nodes: 7
    type: sdk_command
    file_manager: sdk

  smoke_test:
    frequency: nightly
    cluster:
      app_config: stress_tests/state_api_app_config.yaml
      cluster_compute: stress_tests/smoke_test_compute.yaml

    run:
      timeout: 3600
      wait_for_nodes:
        num_nodes: 5
      script: python stress_tests/test_state_api_scale.py --smoke-test


- name: shuffle_20gb_with_state_api
  group: core-daily-test
  working_dir: nightly_tests
  legacy:
    test_name: shuffle_20gb_with_state_api
    test_suite: nightly_tests

  frequency: nightly
  team: core
  cluster:
    cluster_env: shuffle/shuffle_with_state_api_app_config.yaml
    cluster_compute: shuffle/shuffle_compute_single.yaml

  run:
    timeout: 1000
    script: python stress_tests/test_state_api_with_other_tests.py
      nightly_tests/shuffle/shuffle_test.py --test-args="--num-partitions=100 --partition-size=200e6"

    type: sdk_command
    file_manager: sdk

- name: stress_test_many_tasks
  group: core-daily-test
  working_dir: nightly_tests
  legacy:
    test_name: stress_test_many_tasks
    test_suite: nightly_tests

  frequency: nightly
  team: core
  cluster:
    cluster_env: stress_tests/stress_tests_app_config.yaml
    cluster_compute: stress_tests/stress_tests_compute.yaml

  run:
    timeout: 7200
    wait_for_nodes:
      num_nodes: 101

    script: python stress_tests/test_many_tasks.py
    type: sdk_command
    file_manager: sdk

  smoke_test:
    frequency: nightly
    cluster:
      app_config: stress_tests/stress_tests_app_config.yaml
      cluster_compute: stress_tests/smoke_test_compute.yaml

    run:
      timeout: 3600
      wait_for_nodes:
        num_nodes: 5
      script: python stress_tests/test_many_tasks.py --num-nodes=4 --smoke-test

- name: stress_test_dead_actors
  group: core-daily-test
  working_dir: nightly_tests
  legacy:
    test_name: stress_test_dead_actors
    test_suite: nightly_tests

  frequency: nightly
  team: core
  env: staging
  cluster:
    cluster_env: stress_tests/stress_tests_app_config.yaml
    cluster_compute: stress_tests/stress_tests_compute.yaml

  run:
    timeout: 7200
    wait_for_nodes:
      num_nodes: 101

    script: python stress_tests/test_dead_actors.py
    type: sdk_command
    file_manager: sdk

  smoke_test:
    frequency: nightly
    cluster:
      app_config: stress_tests/stress_tests_app_config.yaml
      cluster_compute: stress_tests/smoke_test_compute.yaml

    run:
      timeout: 3600
      wait_for_nodes:
        num_nodes: 5
      script: python stress_tests/test_dead_actors.py --num-nodes=4 --num-parents=3
        --num-children=3

# The full test is not stable, so run the smoke test only.
# See https://github.com/ray-project/ray/issues/23244.
- name: threaded_actors_stress_test
  group: core-daily-test
  working_dir: nightly_tests
  legacy:
    test_name: threaded_actors_stress_test
    test_suite: nightly_tests

  frequency: nightly
  team: core
  cluster:
    cluster_env: stress_tests/stress_tests_app_config.yaml
    cluster_compute: stress_tests/smoke_test_compute.yaml

  run:
    timeout: 3600
    script: python stress_tests/test_threaded_actors.py --test-runtime 1800 --kill-interval_s
      30

    wait_for_nodes:
      num_nodes: 5

# - name: threaded_actors_stress_test
#   group: core-daily-test
#   working_dir: nightly_tests
#   legacy:
#     test_name: threaded_actors_stress_test
#     test_suite: nightly_tests
#
#   frequency: nightly
#   team: core
#   cluster:
#     cluster_env: stress_tests/stress_tests_app_config.yaml
#     cluster_compute: stress_tests/stress_test_threaded_actor_compute.yaml
#
#   run:
#     timeout: 7200
#     script: python stress_tests/test_threaded_actors.py --test-runtime 3600 --kill-interval_s
#       60
#
#     wait_for_nodes:
#       num_nodes: 201
#       timeout: 600
#
#     type: sdk_command
#     file_manager: sdk
#
#   smoke_test:
#     frequency: nightly
#     cluster:
#       app_config: stress_tests/stress_tests_app_config.yaml
#       cluster_compute: stress_tests/smoke_test_compute.yaml
#
#     run:
#       timeout: 3600
#       script: python stress_tests/test_threaded_actors.py --test-runtime 1800 --kill-interval_s
#         30
#
#       wait_for_nodes:
#         num_nodes: 5
#         timeout: 600

- name: single_node_oom
  group: core-daily-test
  working_dir: nightly_tests
  legacy:
    test_name: single_node_oom
    test_suite: nightly_tests

  frequency: nightly
  team: core
  cluster:
    cluster_env: stress_tests/stress_tests_single_node_oom_app_config.yaml
    cluster_compute: stress_tests/stress_tests_single_node_oom_compute.yaml

  run:
    timeout: 500
    script: python stress_tests/test_parallel_tasks_memory_pressure.py --num-tasks 20 --mem-pct-per-task 0.6

    type: sdk_command
    file_manager: sdk

- name: dask_on_ray_1tb_sort
  group: core-daily-test
  working_dir: nightly_tests
  legacy:
    test_name: dask_on_ray_1tb_sort
    test_suite: nightly_tests

  frequency: nightly-3x
  team: core
  cluster:
    cluster_env: dask_on_ray/dask_on_ray_app_config.yaml
    cluster_compute: dask_on_ray/1tb_sort_compute.yaml

  run:
    timeout: 7200
    script: python dask_on_ray/dask_on_ray_sort.py --nbytes 1_000_000_000_000 --npartitions
      1000 --num-nodes 31 --ray --data-dir /tmp/ray --s3-bucket core-nightly-test

    wait_for_nodes:
      num_nodes: 32

    type: sdk_command
    file_manager: sdk

- name: many_nodes_actor_test
  group: core-daily-test
  working_dir: nightly_tests
  legacy:
    test_name: many_nodes_actor_test
    test_suite: nightly_tests

  frequency: nightly-3x
  team: core
  cluster:
    cluster_env: many_nodes_tests/app_config.yaml
    cluster_compute: many_nodes_tests/compute_config.yaml

  run:
    timeout: 7200
    script: python many_nodes_tests/actor_test.py
    wait_for_nodes:
      num_nodes: 251

    type: sdk_command
    file_manager: sdk


- name: pg_autoscaling_regression_test
  group: core-daily-test
  working_dir: nightly_tests
  legacy:
    test_name: pg_autoscaling_regression_test
    test_suite: nightly_tests

  frequency: nightly
  team: core
  cluster:
    cluster_env: placement_group_tests/app_config.yaml
    cluster_compute: placement_group_tests/compute.yaml

  run:
    timeout: 1200
    script: python placement_group_tests/pg_run.py
    type: sdk_command
    file_manager: sdk

- name: placement_group_performance_test
  group: core-daily-test
  working_dir: nightly_tests
  legacy:
    test_name: placement_group_performance_test
    test_suite: nightly_tests

  frequency: nightly
  team: core
  cluster:
    cluster_env: placement_group_tests/app_config.yaml
    cluster_compute: placement_group_tests/pg_perf_test_compute.yaml

  run:
    timeout: 1200
    script: python placement_group_tests/placement_group_performance_test.py
    wait_for_nodes:
      num_nodes: 5

    type: sdk_command
    file_manager: sdk


#########################
# Core Scalability Tests
#########################

- name: single_node
  group: core-scalability-test
  working_dir: benchmarks
  legacy:
    test_name: single_node
    test_suite: benchmark_tests

  frequency: nightly
  team: core
  cluster:
    cluster_env: app_config.yaml
    cluster_compute: single_node.yaml

  run:
    timeout: 12000
    prepare: sleep 0
    script: python single_node/test_single_node.py
    type: sdk_command
    file_manager: sdk

- name: object_store
  group: core-scalability-test
  working_dir: benchmarks
  legacy:
    test_name: object_store
    test_suite: benchmark_tests

  frequency: nightly
  team: core
  cluster:
    cluster_env: app_config.yaml
    cluster_compute: object_store.yaml

  run:
    timeout: 3600
    script: python object_store/test_object_store.py
    wait_for_nodes:
      num_nodes: 50

    type: sdk_command
    file_manager: sdk

- name: many_actors
  group: core-scalability-test
  working_dir: benchmarks
  legacy:
    test_name: many_actors
    test_suite: benchmark_tests

  frequency: nightly-3x
  team: core
  cluster:
    cluster_env: app_config.yaml
    cluster_compute: distributed.yaml

  run:
    timeout: 3600
    script: python distributed/test_many_actors.py
    wait_for_nodes:
      num_nodes: 65

    type: sdk_command
    file_manager: sdk

- name: many_actors_smoke_test
  group: core-scalability-test
  working_dir: benchmarks
  legacy:
    test_name: many_actors_smoke_test
    test_suite: benchmark_tests

  frequency: nightly
  team: core
  cluster:
    cluster_env: app_config.yaml
    cluster_compute: distributed_smoke_test.yaml

  run:
    timeout: 3600
    script: SMOKE_TEST=1 python distributed/test_many_actors.py
    wait_for_nodes:
      num_nodes: 2

    type: sdk_command
    file_manager: sdk

- name: many_tasks
  group: core-scalability-test
  working_dir: benchmarks
  legacy:
    test_name: many_tasks
    test_suite: benchmark_tests

  frequency: nightly
  team: core
  cluster:
    cluster_env: app_config.yaml
    cluster_compute: distributed.yaml

  run:
    timeout: 3600
    script: python distributed/test_many_tasks.py --num-tasks=10000
    wait_for_nodes:
      num_nodes: 65

    type: sdk_command
    file_manager: sdk

  smoke_test:
    frequency: nightly
    cluster:
      cluster_env: app_config.yaml
      cluster_compute: distributed_smoke_test.yaml
    run:
      timeout: 3600
      script: python distributed/test_many_tasks.py --num-tasks=100
      wait_for_nodes:
        num_nodes: 2


- name: many_pgs
  group: core-scalability-test
  working_dir: benchmarks
  legacy:
    test_name: many_pgs
    test_suite: benchmark_tests

  frequency: nightly-3x
  team: core
  cluster:
    cluster_env: app_config.yaml
    cluster_compute: distributed.yaml

  run:
    timeout: 3600
    script: python distributed/test_many_pgs.py
    wait_for_nodes:
      num_nodes: 65

    type: sdk_command
    file_manager: sdk

- name: many_pgs_smoke_test
  group: core-scalability-test
  working_dir: benchmarks
  legacy:
    test_name: many_pgs_smoke_test
    test_suite: benchmark_tests

  frequency: nightly
  team: core
  cluster:
    cluster_env: app_config.yaml
    cluster_compute: distributed_smoke_test.yaml

  run:
    timeout: 3600
    script: SMOKE_TEST=1 python distributed/test_many_pgs.py
    wait_for_nodes:
      num_nodes: 2

    type: sdk_command
    file_manager: sdk

- name: many_nodes
  group: core-scalability-test
  working_dir: benchmarks
  env: staging

  legacy:
    test_name: many_nodes
    test_suite: benchmark_tests

  frequency: nightly-3x
  team: core
  cluster:
    cluster_env: app_config.yaml
    cluster_compute: many_nodes.yaml

  run:
    timeout: 3600
    script: python distributed/test_many_tasks.py --num-tasks=1000
    wait_for_nodes:
      num_nodes: 250

    type: sdk_command
    file_manager: sdk

- name: scheduling_test_many_0s_tasks_single_node
  group: core-scalability-test
  working_dir: benchmarks
  legacy:
    test_name: scheduling_test_many_0s_tasks_single_node
    test_suite: benchmark_tests

  frequency: nightly
  team: core
  cluster:
    cluster_env: app_config.yaml
    cluster_compute: scheduling.yaml

  run:
    timeout: 3600
    script: python distributed/test_scheduling.py --total-num-task=1984000 --num-cpu-per-task=1
      --task-duration-s=0 --total-num-actors=1 --num-actors-per-nodes=1

    wait_for_nodes:
      num_nodes: 32

    type: sdk_command
    file_manager: sdk

- name: scheduling_test_many_0s_tasks_many_nodes
  group: core-scalability-test
  working_dir: benchmarks
  legacy:
    test_name: scheduling_test_many_0s_tasks_many_nodes
    test_suite: benchmark_tests

  frequency: nightly
  team: core
  cluster:
    cluster_env: app_config.yaml
    cluster_compute: scheduling.yaml

  run:
    timeout: 3600
    script: python distributed/test_scheduling.py --total-num-task=1984000 --num-cpu-per-task=1
      --task-duration-s=0 --total-num-actors=32 --num-actors-per-nodes=1

    wait_for_nodes:
      num_nodes: 32

    type: sdk_command
    file_manager: sdk

# - name: scheduling_test_many_5s_tasks_single_node
#   group: core-scalability-test
#   working_dir: benchmarks
#   legacy:
#     test_name: scheduling_test_many_5s_tasks_single_node
#     test_suite: benchmark_tests

#   frequency: nightly
#   team: core
#   cluster:
#     cluster_env: app_config.yaml
#     cluster_compute: scheduling.yaml

#   run:
#     timeout: 3600
#     script: python distributed/test_scheduling.py --total-num-task=1984000 --num-cpu-per-task=1
#       --task-duration-s=5 --total-num-actors=1 --num-actors-per-nodes=1

#     wait_for_nodes:
#       num_nodes: 32
#       timeout: 600

#     type: sdk_command
#     file_manager: sdk
#   stable: false

# - name: scheduling_test_many_5s_tasks_many_nodes
#   group: core-scalability-test
#   working_dir: benchmarks
#   legacy:
#     test_name: scheduling_test_many_5s_tasks_many_nodes
#     test_suite: benchmark_tests

#   frequency: nightly
#   team: core
#   cluster:
#     cluster_env: app_config.yaml
#     cluster_compute: scheduling.yaml

#   run:
#     timeout: 3600
#     script: python distributed/test_scheduling.py --total-num-task=1984000 --num-cpu-per-task=1
#       --task-duration-s=5 --total-num-actors=32 --num-actors-per-nodes=1

#     wait_for_nodes:
#       num_nodes: 32
#       timeout: 600

#     type: sdk_command
#     file_manager: sdk
#   stable: false

###############
# Dataset tests
###############

- name: inference
  group: core-dataset-tests
  working_dir: nightly_tests/dataset
  legacy:
    test_name: inference
    test_suite: dataset_test

  frequency: nightly
  team: data
  cluster:
    cluster_env: app_config.yaml
    cluster_compute: inference.yaml

  run:
    timeout: 600
    script: python inference.py
    wait_for_nodes:
      num_nodes: 2

    type: sdk_command
    file_manager: sdk

- name: shuffle_data_loader
  group: core-dataset-tests
  working_dir: nightly_tests/dataset
  legacy:
    test_name: shuffle_data_loader
    test_suite: dataset_test

  frequency: nightly
  team: data
  cluster:
    cluster_env: shuffle_app_config.yaml
    cluster_compute: shuffle_compute.yaml

  run:
    timeout: 1800
    script: python dataset_shuffle_data_loader.py
    type: sdk_command
    file_manager: sdk

- name: parquet_metadata_resolution
  group: core-dataset-tests
  working_dir: nightly_tests/dataset
  legacy:
    test_name: parquet_metadata_resolution
    test_suite: dataset_test

  frequency: nightly
  team: data
  cluster:
    cluster_env: pipelined_training_app.yaml
    cluster_compute: pipelined_training_compute.yaml

  run:
    timeout: 1200
    script: python parquet_metadata_resolution.py --num-files 915
    wait_for_nodes:
      num_nodes: 15

    type: sdk_command
    file_manager: sdk

- name: dataset_random_access
  group: core-dataset-tests
  working_dir: nightly_tests/dataset
  stable: false

  frequency: nightly
  team: data
  cluster:
    cluster_env: pipelined_training_app.yaml
    cluster_compute: pipelined_training_compute.yaml

  run:
    timeout: 1200
    script: python dataset_random_access.py
    wait_for_nodes:
      num_nodes: 15

    type: sdk_command
    file_manager: sdk

- name: pipelined_data_ingest_benchmark
  group: core-dataset-tests
  working_dir: nightly_tests/dataset

  frequency: nightly
  team: data
  cluster:
    cluster_env: app_config.yaml
    cluster_compute: data_ingest_benchmark_compute.yaml

  run:
    timeout: 300
    script: python data_ingest_benchmark.py --dataset-size-gb=200 --num-workers=20 --streaming
    wait_for_nodes:
      num_nodes: 20

    type: sdk_command
    file_manager: sdk

- name: aggregate_benchmark
  group: core-dataset-tests
  working_dir: nightly_tests/dataset

  frequency: nightly
  team: data
  cluster:
    cluster_env: app_config.yaml
    cluster_compute: single_node_benchmark_compute.yaml

  run:
    timeout: 1800
    script: python aggregate_benchmark.py

    type: sdk_command
    file_manager: sdk

- name: read_benchmark_single_node
  group: core-dataset-tests
  working_dir: nightly_tests/dataset

  frequency: multi
  team: data
  cluster:
    cluster_env: app_config.yaml
    cluster_compute: single_node_benchmark_compute.yaml

  run:
    timeout: 1800
    script: python read_benchmark.py

    type: sdk_command
    file_manager: sdk

- name: pipelined_training_50_gb
  group: core-dataset-tests
  working_dir: nightly_tests/dataset
  legacy:
    test_name: pipelined_training_50_gb
    test_suite: dataset_test

  frequency: nightly
  team: data
  cluster:
    cluster_env: pipelined_training_app.yaml
    cluster_compute: pipelined_training_compute.yaml

  run:
    timeout: 4800
    script: python pipelined_training.py --epochs 1
    wait_for_nodes:
      num_nodes: 15

    type: sdk_command
    file_manager: sdk

- name: pipelined_ingestion_1500_gb
  group: core-dataset-tests
  working_dir: nightly_tests/dataset
  legacy:
    test_name: pipelined_ingestion_1500_gb
    test_suite: dataset_test

  frequency: nightly
  team: data
  cluster:
    cluster_env: pipelined_ingestion_app.yaml
    cluster_compute: pipelined_ingestion_compute.yaml

  run:
    timeout: 9600
    script: python pipelined_training.py --epochs 2 --num-windows 5 --num-files 915
      --debug

    wait_for_nodes:
      num_nodes: 21

    type: sdk_command
    file_manager: sdk

- name: datasets_preprocess_ingest
  group: core-dataset-tests
  working_dir: nightly_tests/dataset
  legacy:
    test_name: datasets_preprocess_ingest
    test_suite: dataset_test

  frequency: nightly
  team: data
  cluster:
    cluster_env: ray_sgd_training_app.yaml
    cluster_compute: ray_sgd_training_compute_no_gpu.yaml

  run:
    timeout: 7200
    script: python ray_sgd_training.py --address auto --use-s3 --num-workers 16 --use-gpu
      --large-dataset --debug

    wait_for_nodes:
      num_nodes: 17

    type: sdk_command
    file_manager: sdk

- name: datasets_ingest_400G
  group: core-dataset-tests
  working_dir: nightly_tests/dataset
  legacy:
    test_name: datasets_ingest_400G
    test_suite: dataset_test

  frequency: nightly
  team: data
  cluster:
    cluster_env: ray_sgd_training_app.yaml
    cluster_compute: dataset_ingest_400G_compute.yaml

  run:
    timeout: 7200
    script: python ray_sgd_runner.py --address auto --use-gpu --num-epochs 1
    type: sdk_command
    file_manager: sdk

- name: dataset_shuffle_random_shuffle_1tb
  group: core-dataset-tests
  working_dir: nightly_tests
  legacy:
    test_name: dataset_shuffle_random_shuffle_1tb
    test_suite: dataset_test

  frequency: nightly
  team: data
  cluster:
    cluster_env: shuffle/shuffle_app_config.yaml
    cluster_compute: shuffle/datasets_large_scale_compute_small_instances.yaml

  run:
    timeout: 7200
    script: python dataset/sort.py --num-partitions=1000 --partition-size=1e9 --shuffle
    wait_for_nodes:
      num_nodes: 20
    type: sdk_command
    file_manager: sdk

- name: dataset_shuffle_sort_1tb
  group: core-dataset-tests
  working_dir: nightly_tests
  legacy:
    test_name: dataset_shuffle_sort_1tb
    test_suite: dataset_test

  frequency: nightly
  team: data
  cluster:
    cluster_env: shuffle/shuffle_app_config.yaml
    cluster_compute: shuffle/datasets_large_scale_compute_small_instances.yaml

  run:
    timeout: 7200
    script: python dataset/sort.py --num-partitions=1000 --partition-size=1e9
    wait_for_nodes:
      num_nodes: 20
    type: sdk_command
    file_manager: sdk

- name: dataset_shuffle_push_based_random_shuffle_1tb
  group: core-dataset-tests
  working_dir: nightly_tests
  legacy:
    test_name: dataset_shuffle_push_based_random_shuffle_1tb
    test_suite: dataset_test

  frequency: nightly
  team: data
  cluster:
    cluster_env: shuffle/shuffle_app_config.yaml
    cluster_compute: shuffle/datasets_large_scale_compute_small_instances.yaml

  run:
    timeout: 7200
    script: RAY_DATASET_PUSH_BASED_SHUFFLE=1 python dataset/sort.py --num-partitions=1000 --partition-size=1e9 --shuffle
    wait_for_nodes:
      num_nodes: 20
    type: sdk_command
    file_manager: sdk

- name: dataset_shuffle_push_based_sort_1tb
  group: core-dataset-tests
  working_dir: nightly_tests
  legacy:
    test_name: dataset_shuffle_push_based_sort_1tb
    test_suite: dataset_test

  frequency: nightly
  team: data
  cluster:
    cluster_env: shuffle/shuffle_app_config.yaml
    cluster_compute: shuffle/datasets_large_scale_compute_small_instances.yaml

  run:
    timeout: 7200
    script: RAY_DATASET_PUSH_BASED_SHUFFLE=1 python dataset/sort.py --num-partitions=1000 --partition-size=1e9
    wait_for_nodes:
      num_nodes: 20
    type: sdk_command
    file_manager: sdk

- name: dataset_shuffle_push_based_random_shuffle_100tb
  group: core-dataset-tests
  working_dir: nightly_tests
  legacy:
    test_name: dataset_shuffle_push_based_random_shuffle_100tb
    test_suite: dataset_test

  frequency: weekly
  team: data
  cluster:
    cluster_env: shuffle/100tb_shuffle_app_config.yaml
    cluster_compute: shuffle/100tb_shuffle_compute.yaml

  run:
    timeout: 28800
    script: RAY_DATASET_PUSH_BASED_SHUFFLE=1 python dataset/sort.py --num-partitions=100000 --partition-size=1e9 --shuffle
    wait_for_nodes:
      num_nodes: 100
    type: sdk_command
    file_manager: sdk

##################
# Core Chaos tests
##################

- name: chaos_many_tasks_no_object_store
  group: core-dataset-tests
  working_dir: nightly_tests
  legacy:
    test_name: chaos_many_tasks_no_object_store
    test_suite: chaos_test

  frequency: nightly
  team: core
  cluster:
    cluster_env: chaos_test/app_config.yaml
    cluster_compute: chaos_test/compute_template.yaml

  run:
    timeout: 3600
    wait_for_nodes:
      num_nodes: 10
    prepare: python setup_chaos.py --no-start
    script: python chaos_test/test_chaos_basic.py --workload=tasks

    type: sdk_command
    file_manager: sdk

- name: chaos_many_actors
  group: core-dataset-tests
  working_dir: nightly_tests
  legacy:
    test_name: chaos_many_actors
    test_suite: chaos_test

  frequency: nightly
  team: core
  cluster:
    cluster_env: chaos_test/app_config.yaml
    cluster_compute: chaos_test/compute_template.yaml

  run:
    timeout: 3600
    wait_for_nodes:
      num_nodes: 10
    prepare: python setup_chaos.py --no-start
    script: python chaos_test/test_chaos_basic.py --workload=actors

    type: sdk_command
    file_manager: sdk

- name: chaos_dask_on_ray_large_scale_test_no_spilling
  group: core-dataset-tests
  working_dir: nightly_tests
  legacy:
    test_name: chaos_dask_on_ray_large_scale_test_no_spilling
    test_suite: chaos_test

  frequency: nightly
  team: core
  cluster:
    cluster_env: chaos_test/dask_on_ray_app_config_reconstruction.yaml
    cluster_compute: dask_on_ray/chaos_dask_on_ray_stress_compute.yaml

  run:
    timeout: 7200
    wait_for_nodes:
      num_nodes: 21
    prepare: python setup_chaos.py --node-kill-interval 100
    script: python dask_on_ray/large_scale_test.py --num_workers 20 --worker_obj_store_size_in_gb
      20 --error_rate 0  --data_save_path /tmp/ray

    type: sdk_command
    file_manager: sdk

- name: chaos_dask_on_ray_large_scale_test_spilling
  group: core-dataset-tests
  working_dir: nightly_tests
  legacy:
    test_name: chaos_dask_on_ray_large_scale_test_spilling
    test_suite: chaos_test

  frequency: nightly
  team: core
  cluster:
    cluster_env: chaos_test/dask_on_ray_app_config_reconstruction.yaml
    cluster_compute: dask_on_ray/dask_on_ray_stress_compute.yaml

  run:
    timeout: 7200
    wait_for_nodes:
      num_nodes: 21
    prepare: python setup_chaos.py --node-kill-interval 100
    script: python dask_on_ray/large_scale_test.py --num_workers 150 --worker_obj_store_size_in_gb
      70 --error_rate 0  --data_save_path /tmp/ray

    type: sdk_command
    file_manager: sdk

- name: chaos_pipelined_ingestion_1500_gb_15_windows
  group: core-dataset-tests
  working_dir: nightly_tests
  legacy:
    test_name: chaos_pipelined_ingestion_1500_gb_15_windows
    test_suite: chaos_test

  frequency: nightly
  team: core
  cluster:
    cluster_env: dataset/pipelined_ingestion_app.yaml
    cluster_compute: dataset/pipelined_ingestion_compute.yaml

  run:
    timeout: 7200
    wait_for_nodes:
      num_nodes: 21
    prepare: ' python setup_chaos.py --node-kill-interval 300'
    script: python dataset/pipelined_training.py --epochs 1 --num-windows 15  --num-files
      915 --debug

    type: sdk_command
    file_manager: sdk

- name: chaos_dataset_shuffle_push_based_sort_1tb
  group: core-dataset-tests
  working_dir: nightly_tests
  legacy:
    test_name: chaos_dataset_shuffle_push_based_sort_1tb
    test_suite: chaos_test

  stable: false

  frequency: nightly
  team: core
  cluster:
    cluster_env: shuffle/shuffle_app_config.yaml
    cluster_compute: shuffle/datasets_large_scale_compute_small_instances.yaml

  run:
    timeout: 7200
    prepare: ' python setup_chaos.py --node-kill-interval 1200 --max-nodes-to-kill 3'
    script: RAY_DATASET_PUSH_BASED_SHUFFLE=1 python dataset/sort.py --num-partitions=1000 --partition-size=1e9
    wait_for_nodes:
      num_nodes: 20
    type: sdk_command
    file_manager: sdk

- name: chaos_dataset_shuffle_sort_1tb
  group: core-dataset-tests
  working_dir: nightly_tests
  legacy:
    test_name: chaos_dataset_shuffle_sort_1tb
    test_suite: chaos_test

  frequency: nightly
  team: core
  cluster:
    cluster_env: shuffle/shuffle_app_config.yaml
    cluster_compute: shuffle/datasets_large_scale_compute_small_instances.yaml

  run:
    timeout: 7200
    prepare: ' python setup_chaos.py --node-kill-interval 900 --max-nodes-to-kill 3'
    script: python dataset/sort.py --num-partitions=1000 --partition-size=1e9
    wait_for_nodes:
      num_nodes: 20
    type: sdk_command
    file_manager: sdk

- name: chaos_dataset_shuffle_random_shuffle_1tb
  group: core-dataset-tests
  working_dir: nightly_tests
  legacy:
    test_name: chaos_dataset_shuffle_random_shuffle_1tb
    test_suite: chaos_test

  stable: false

  frequency: nightly
  team: core
  cluster:
    cluster_env: shuffle/shuffle_app_config.yaml
    cluster_compute: shuffle/datasets_large_scale_compute_small_instances.yaml

  run:
    timeout: 7200
    prepare: ' python setup_chaos.py --node-kill-interval 600 --max-nodes-to-kill 2'
    script: python dataset/sort.py --num-partitions=1000 --partition-size=1e9 --shuffle
    wait_for_nodes:
      num_nodes: 20
    type: sdk_command
    file_manager: sdk

- name: chaos_dataset_shuffle_push_based_random_shuffle_1tb
  group: core-dataset-tests
  working_dir: nightly_tests
  legacy:
    test_name: chaos_dataset_shuffle_push_based_random_shuffle_1tb
    test_suite: chaos_test

  stable: false

  frequency: nightly
  team: core
  cluster:
    cluster_env: shuffle/shuffle_app_config.yaml
    cluster_compute: shuffle/datasets_large_scale_compute_small_instances.yaml

  run:
    timeout: 7200
    prepare: ' python setup_chaos.py --node-kill-interval 600 --max-nodes-to-kill 2'
    script: RAY_DATASET_PUSH_BASED_SHUFFLE=1 python dataset/sort.py --num-partitions=1000 --partition-size=1e9 --shuffle
    wait_for_nodes:
      num_nodes: 20
    type: sdk_command
    file_manager: sdk

#####################
# Observability tests
#####################
- name: agent_stress_test
  group: core-observability-test
  working_dir: dashboard

  stable: false

  frequency: nightly
  team: core
  cluster:
    cluster_env: agent_stress_app_config.yaml
    cluster_compute: agent_stress_compute.yaml

  run:
    timeout: 14400
    prepare: rllib train file atari.yaml &
    script: python mem_check.py
    type: sdk_command
    file_manager: sdk

- name: k8s_serve_ha_test
  group: k8s-test
  working_dir: k8s_tests
  legacy:
    test_name: k8s_serve_ha_test
    test_suite: k8s_tests

  stable: false

  frequency: nightly
  team: serve
  cluster:
    cluster_env: app_config.yaml
    cluster_compute: compute_tpl.yaml

  run:
    timeout: 28800 # 8h
    prepare: bash prepare.sh
    script: python run_gcs_ft_on_k8s.py
    type: sdk_command
    file_manager: sdk<|MERGE_RESOLUTION|>--- conflicted
+++ resolved
@@ -611,15 +611,30 @@
   team: core
   cluster:
     cluster_env: app_config_oom.yaml
-<<<<<<< HEAD
-    cluster_compute: compute_cpu_2x8.yaml
-=======
     cluster_compute: compute_cpu_16.yaml
->>>>>>> 2713c10a
 
   run:
     timeout: 3600
     script: bash file_size_benchmark.sh
+    type: sdk_command
+    file_manager: sdk
+
+- name: ray-data-bulk-ingest-file-size-benchmark-cluster-oom
+  group: AIR tests
+  working_dir: air_tests/air_benchmarks/mlperf-train
+
+  stable: true
+  env: staging
+
+  frequency: nightly
+  team: core
+  cluster:
+    cluster_env: app_config_oom.yaml
+    cluster_compute: compute_cpu_2x8.yaml
+
+  run:
+    timeout: 2400
+    script: NUM_IMAGES_PER_FILE=6144 bash file_size_benchmark.sh
     type: sdk_command
     file_manager: sdk
 
