// Copyright 2017 The Ray Authors.
//
// Licensed under the Apache License, Version 2.0 (the "License");
// you may not use this file except in compliance with the License.
// You may obtain a copy of the License at
//
//  http://www.apache.org/licenses/LICENSE-2.0
//
// Unless required by applicable law or agreed to in writing, software
// distributed under the License is distributed on an "AS IS" BASIS,
// WITHOUT WARRANTIES OR CONDITIONS OF ANY KIND, either express or implied.
// See the License for the specific language governing permissions and
// limitations under the License.

#include "ray/raylet/node_manager.h"

#include <cctype>
#include <csignal>
#include <filesystem>
#include <fstream>
#include <memory>

#include "absl/time/clock.h"
#include "boost/system/error_code.hpp"
#include "ray/common/asio/asio_util.h"
#include "ray/common/asio/instrumented_io_context.h"
#include "ray/common/buffer.h"
#include "ray/common/common_protocol.h"
#include "ray/common/constants.h"
#include "ray/common/memory_monitor.h"
#include "ray/common/status.h"
#include "ray/gcs/pb_util.h"
#include "ray/raylet/format/node_manager_generated.h"
#include "ray/raylet/worker_killing_policy.h"
#include "ray/stats/metric_defs.h"
#include "ray/stats/stats.h"
#include "ray/util/event.h"
#include "ray/util/event_label.h"
#include "ray/util/sample.h"
#include "ray/util/util.h"

namespace {

#define RAY_CHECK_ENUM(x, y) \
  static_assert(static_cast<int>(x) == static_cast<int>(y), "protocol mismatch")

struct ActorStats {
  int live_actors = 0;
  int dead_actors = 0;
  int restarting_actors = 0;
};

inline ray::rpc::ObjectReference FlatbufferToSingleObjectReference(
    const flatbuffers::String &object_id, const ray::protocol::Address &address) {
  ray::rpc::ObjectReference ref;
  ref.set_object_id(object_id.str());
  ref.mutable_owner_address()->set_raylet_id(address.raylet_id()->str());
  ref.mutable_owner_address()->set_ip_address(address.ip_address()->str());
  ref.mutable_owner_address()->set_port(address.port());
  ref.mutable_owner_address()->set_worker_id(address.worker_id()->str());
  return ref;
}

std::vector<ray::rpc::ObjectReference> FlatbufferToObjectReference(
    const flatbuffers::Vector<flatbuffers::Offset<flatbuffers::String>> &object_ids,
    const flatbuffers::Vector<flatbuffers::Offset<ray::protocol::Address>>
        &owner_addresses) {
  RAY_CHECK(object_ids.size() == owner_addresses.size());
  std::vector<ray::rpc::ObjectReference> refs;
  for (int64_t i = 0; i < object_ids.size(); i++) {
    ray::rpc::ObjectReference ref;
    ref.set_object_id(object_ids.Get(i)->str());
    const auto &addr = owner_addresses.Get(i);
    ref.mutable_owner_address()->set_raylet_id(addr->raylet_id()->str());
    ref.mutable_owner_address()->set_ip_address(addr->ip_address()->str());
    ref.mutable_owner_address()->set_port(addr->port());
    ref.mutable_owner_address()->set_worker_id(addr->worker_id()->str());
    refs.emplace_back(std::move(ref));
  }
  return refs;
}

}  // namespace

namespace ray {

namespace raylet {

// A helper function to print the leased workers.
std::string LeasedWorkersSring(
    const absl::flat_hash_map<WorkerID, std::shared_ptr<WorkerInterface>>
        &leased_workers) {
  std::stringstream buffer;
  buffer << "  @leased_workers: (";
  for (const auto &pair : leased_workers) {
    auto &worker = pair.second;
    buffer << worker->WorkerId() << ", ";
  }
  buffer << ")";
  return buffer.str();
}

// A helper function to print the workers in worker_pool_.
std::string WorkerPoolString(
    const std::vector<std::shared_ptr<WorkerInterface>> &worker_pool) {
  std::stringstream buffer;
  buffer << "   @worker_pool: (";
  for (const auto &worker : worker_pool) {
    buffer << worker->WorkerId() << ", ";
  }
  buffer << ")";
  return buffer.str();
}

// Helper function to print the worker's owner worker and and node owner.
std::string WorkerOwnerString(std::shared_ptr<WorkerInterface> &worker) {
  std::stringstream buffer;
  const auto owner_worker_id =
      WorkerID::FromBinary(worker->GetOwnerAddress().worker_id());
  const auto owner_node_id = NodeID::FromBinary(worker->GetOwnerAddress().raylet_id());
  buffer << "leased_worker Lease " << worker->WorkerId() << " owned by "
         << owner_worker_id << " / " << owner_node_id;
  return buffer.str();
}

HeartbeatSender::HeartbeatSender(NodeID self_node_id,
                                 std::shared_ptr<gcs::GcsClient> gcs_client)
    : self_node_id_(self_node_id), gcs_client_(gcs_client) {
  // Init heartbeat thread and run its io service.
  heartbeat_thread_.reset(new std::thread([this] {
    SetThreadName("heartbeat");
    /// The asio work to keep io_service_ alive.
    boost::asio::io_service::work io_service_work_(heartbeat_io_service_);
    heartbeat_io_service_.run();
  }));
  heartbeat_runner_.reset(new PeriodicalRunner(heartbeat_io_service_));

  // Start sending heartbeats to the GCS.
  last_heartbeat_at_ms_ = current_time_ms();
  heartbeat_runner_->RunFnPeriodically(
      [this] { Heartbeat(); },
      RayConfig::instance().raylet_heartbeat_period_milliseconds(),
      "NodeManager.deadline_timer.heartbeat");
}

HeartbeatSender::~HeartbeatSender() {
  heartbeat_io_service_.stop();
  if (heartbeat_thread_->joinable()) {
    heartbeat_thread_->join();
  }
  heartbeat_runner_.reset();
  heartbeat_thread_.reset();
}

void HeartbeatSender::Heartbeat() {
  uint64_t now_ms = current_time_ms();
  uint64_t interval = now_ms - last_heartbeat_at_ms_;
  if (interval > RayConfig::instance().num_heartbeats_warning() *
                     RayConfig::instance().raylet_heartbeat_period_milliseconds()) {
    RAY_LOG(WARNING)
        << "Last heartbeat was sent " << interval
        << " ms ago. There might be resource pressure on this node. If heartbeat keeps "
           "lagging, this node can be marked as dead mistakenly.";
  }
  last_heartbeat_at_ms_ = now_ms;
  stats::HeartbeatReportMs.Record(interval);

  auto heartbeat_data = std::make_shared<HeartbeatTableData>();
  heartbeat_data->set_node_id(self_node_id_.Binary());
  RAY_CHECK_OK(
      gcs_client_->Nodes().AsyncReportHeartbeat(heartbeat_data, [](Status status) {
        if (status.IsDisconnected()) {
          RAY_LOG(FATAL) << "This node has beem marked as dead.";
        }
      }));
}

NodeManager::NodeManager(instrumented_io_context &io_service,
                         const NodeID &self_node_id,
                         const std::string &self_node_name,
                         const NodeManagerConfig &config,
                         const ObjectManagerConfig &object_manager_config,
                         std::shared_ptr<gcs::GcsClient> gcs_client)
    : self_node_id_(self_node_id),
      self_node_name_(self_node_name),
      io_service_(io_service),
      gcs_client_(gcs_client),
      worker_pool_(
          io_service,
          self_node_id_,
          config.node_manager_address,
          config.num_workers_soft_limit,
          config.num_initial_python_workers_for_first_job,
          config.maximum_startup_concurrency,
          config.min_worker_port,
          config.max_worker_port,
          config.worker_ports,
          gcs_client_,
          config.worker_commands,
          config.native_library_path,
          /*starting_worker_timeout_callback=*/
          [this] { cluster_task_manager_->ScheduleAndDispatchTasks(); },
          config.ray_debugger_external,
          /*get_time=*/[]() { return absl::GetCurrentTimeNanos() / 1e6; }),
      client_call_manager_(io_service),
      worker_rpc_pool_(client_call_manager_),
      core_worker_subscriber_(std::make_unique<pubsub::Subscriber>(
          self_node_id_,
          /*channels=*/
          std::vector<rpc::ChannelType>{
              rpc::ChannelType::WORKER_OBJECT_EVICTION,
              rpc::ChannelType::WORKER_REF_REMOVED_CHANNEL,
              rpc::ChannelType::WORKER_OBJECT_LOCATIONS_CHANNEL},
          RayConfig::instance().max_command_batch_size(),
          /*get_client=*/
          [this](const rpc::Address &address) {
            return worker_rpc_pool_.GetOrConnect(address);
          },
          &io_service_)),
      object_directory_(std::make_unique<OwnershipBasedObjectDirectory>(
          io_service_,
          gcs_client_,
          core_worker_subscriber_.get(),
          /*owner_client_pool=*/&worker_rpc_pool_,
          /*max_object_report_batch_size=*/
          RayConfig::instance().max_object_report_batch_size(),
          [this](const ObjectID &obj_id, const ErrorType &error_type) {
            rpc::ObjectReference ref;
            ref.set_object_id(obj_id.Binary());
            MarkObjectsAsFailed(error_type, {ref}, JobID::Nil());
          })),
      object_manager_(
          io_service,
          self_node_id,
          object_manager_config,
          object_directory_.get(),
          [this](const ObjectID &object_id,
                 int64_t object_size,
                 const std::string &object_url,
                 std::function<void(const ray::Status &)> callback) {
            GetLocalObjectManager().AsyncRestoreSpilledObject(
                object_id, object_size, object_url, callback);
          },
          /*get_spilled_object_url=*/
          [this](const ObjectID &object_id) {
            return GetLocalObjectManager().GetLocalSpilledObjectURL(object_id);
          },
          /*spill_objects_callback=*/
          [this]() {
            // This callback is called from the plasma store thread.
            // NOTE: It means the local object manager should be thread-safe.
            io_service_.post(
                [this]() { GetLocalObjectManager().SpillObjectUptoMaxThroughput(); },
                "NodeManager.SpillObjects");
            return GetLocalObjectManager().IsSpillingInProgress();
          },
          /*object_store_full_callback=*/
          [this]() {
            // Post on the node manager's event loop since this
            // callback is called from the plasma store thread.
            // This will help keep node manager lock-less.
            io_service_.post([this]() { TriggerGlobalGC(); }, "NodeManager.GlobalGC");
          },
          /*add_object_callback=*/
          [this](const ObjectInfo &object_info) { HandleObjectLocal(object_info); },
          /*delete_object_callback=*/
          [this](const ObjectID &object_id) { HandleObjectMissing(object_id); },
          /*pin_object=*/
          [this](const ObjectID &object_id) {
            std::vector<ObjectID> object_ids = {object_id};
            std::vector<std::unique_ptr<RayObject>> results;
            std::unique_ptr<RayObject> result;
            if (GetObjectsFromPlasma(object_ids, &results) && results.size() > 0) {
              result = std::move(results[0]);
            }
            return result;
          },
          /*fail_pull_request=*/
          [this](const ObjectID &object_id, rpc::ErrorType error_type) {
            rpc::ObjectReference ref;
            ref.set_object_id(object_id.Binary());
            MarkObjectsAsFailed(error_type, {ref}, JobID::Nil());
          }),
      periodical_runner_(io_service),
      report_resources_period_ms_(config.report_resources_period_ms),
      temp_dir_(config.temp_dir),
      initial_config_(config),
      dependency_manager_(object_manager_),
      wait_manager_(/*is_object_local*/
                    [this](const ObjectID &object_id) {
                      return dependency_manager_.CheckObjectLocal(object_id);
                    },
                    /*delay_executor*/
                    [this](std::function<void()> fn, int64_t delay_ms) {
                      RAY_UNUSED(execute_after(io_service_, fn, delay_ms));
                    }),
      node_manager_server_("NodeManager",
                           config.node_manager_port,
                           config.node_manager_address == "127.0.0.1"),
      node_manager_service_(io_service, *this),
      agent_manager_service_handler_(
          new DefaultAgentManagerServiceHandler(agent_manager_)),
      agent_manager_service_(io_service, *agent_manager_service_handler_),
      local_object_manager_(
          self_node_id_,
          config.node_manager_address,
          config.node_manager_port,
          RayConfig::instance().free_objects_batch_size(),
          RayConfig::instance().free_objects_period_milliseconds(),
          worker_pool_,
          worker_rpc_pool_,
          /*max_io_workers*/ config.max_io_workers,
          /*min_spilling_size*/ config.min_spilling_size,
          /*is_external_storage_type_fs*/
          RayConfig::instance().is_external_storage_type_fs(),
          /*max_fused_object_count*/ RayConfig::instance().max_fused_object_count(),
          /*on_objects_freed*/
          [this](const std::vector<ObjectID> &object_ids) {
            object_manager_.FreeObjects(object_ids,
                                        /*local_only=*/false);
          },
          /*is_plasma_object_spillable*/
          [this](const ObjectID &object_id) {
            return object_manager_.IsPlasmaObjectSpillable(object_id);
          },
          /*core_worker_subscriber_=*/core_worker_subscriber_.get(),
          object_directory_.get()),
      high_plasma_storage_usage_(RayConfig::instance().high_plasma_storage_usage()),
      local_gc_run_time_ns_(absl::GetCurrentTimeNanos()),
      local_gc_throttler_(RayConfig::instance().local_gc_min_interval_s() * 1e9),
      global_gc_throttler_(RayConfig::instance().global_gc_min_interval_s() * 1e9),
      local_gc_interval_ns_(RayConfig::instance().local_gc_interval_s() * 1e9),
      record_metrics_period_ms_(config.record_metrics_period_ms),
      next_resource_seq_no_(0),
      ray_syncer_(io_service_, self_node_id_.Binary()),
      ray_syncer_service_(ray_syncer_),
      memory_monitor_(std::make_unique<MemoryMonitor>(
          io_service,
          RayConfig::instance().memory_usage_threshold_fraction(),
          RayConfig::instance().min_memory_free_bytes(),
          RayConfig::instance().memory_monitor_interval_ms(),
          CreateMemoryUsageRefreshCallback())) {
  RAY_LOG(INFO) << "Initializing NodeManager with ID " << self_node_id_;
  RAY_CHECK(RayConfig::instance().raylet_heartbeat_period_milliseconds() > 0);
  cluster_resource_scheduler_ = std::make_shared<ClusterResourceScheduler>(
      scheduling::NodeID(self_node_id_.Binary()),
      config.resource_config.ToResourceMap(),
      /*is_node_available_fn*/
      [this](scheduling::NodeID node_id) {
        return gcs_client_->Nodes().Get(NodeID::FromBinary(node_id.Binary())) != nullptr;
      },
      /*get_used_object_store_memory*/
      [this]() {
        if (RayConfig::instance().scheduler_report_pinned_bytes_only()) {
          // Get the current bytes used by local primary object copies.  This
          // is used to help node scale down decisions. A node can only be
          // safely drained when this function reports zero.
          int64_t bytes_used = local_object_manager_.GetPrimaryBytes();
          // Report nonzero if we have objects spilled to the local filesystem.
          if (bytes_used == 0) {
            bytes_used = local_object_manager_.HasLocallySpilledObjects();
          }
          return bytes_used;
        } else {
          return object_manager_.GetUsedMemory();
        }
      },
      /*get_pull_manager_at_capacity*/
      [this]() { return object_manager_.PullManagerHasPullsQueued(); });

  auto get_node_info_func = [this](const NodeID &node_id) {
    return gcs_client_->Nodes().Get(node_id);
  };
  auto announce_infeasible_task = [this](const RayTask &task) {
    PublishInfeasibleTaskError(task);
  };
  RAY_CHECK(RayConfig::instance().max_task_args_memory_fraction() > 0 &&
            RayConfig::instance().max_task_args_memory_fraction() <= 1)
      << "max_task_args_memory_fraction must be a nonzero fraction.";
  int64_t max_task_args_memory = object_manager_.GetMemoryCapacity() *
                                 RayConfig::instance().max_task_args_memory_fraction();
  if (max_task_args_memory <= 0) {
    RAY_LOG(WARNING)
        << "Max task args should be a fraction of the object store capacity, but object "
           "store capacity is zero or negative. Allowing task args to use 100% of the "
           "local object store. This can cause ObjectStoreFullErrors if the tasks' "
           "return values are greater than the remaining capacity.";
    max_task_args_memory = 0;
  }
  auto is_owner_alive = [this](const WorkerID &owner_worker_id,
                               const NodeID &owner_node_id) {
    return !(failed_workers_cache_.count(owner_worker_id) > 0 ||
             failed_nodes_cache_.count(owner_node_id) > 0);
  };
  local_task_manager_ = std::make_shared<LocalTaskManager>(
      self_node_id_,
      std::dynamic_pointer_cast<ClusterResourceScheduler>(cluster_resource_scheduler_),
      dependency_manager_,
      is_owner_alive,
      get_node_info_func,
      worker_pool_,
      leased_workers_,
      [this](const std::vector<ObjectID> &object_ids,
             std::vector<std::unique_ptr<RayObject>> *results) {
        return GetObjectsFromPlasma(object_ids, results);
      },
      max_task_args_memory);
  cluster_task_manager_ = std::make_shared<ClusterTaskManager>(
      self_node_id_,
      std::dynamic_pointer_cast<ClusterResourceScheduler>(cluster_resource_scheduler_),
      get_node_info_func,
      announce_infeasible_task,
      local_task_manager_);
  placement_group_resource_manager_ = std::make_shared<NewPlacementGroupResourceManager>(
      std::dynamic_pointer_cast<ClusterResourceScheduler>(cluster_resource_scheduler_));

  periodical_runner_.RunFnPeriodically(
      [this]() { cluster_task_manager_->ScheduleAndDispatchTasks(); },
      RayConfig::instance().worker_cap_initial_backoff_delay_ms());

  RAY_CHECK_OK(store_client_.Connect(config.store_socket_name.c_str()));
  // Run the node manger rpc server.
  node_manager_server_.RegisterService(node_manager_service_);
  node_manager_server_.RegisterService(agent_manager_service_);
  if (RayConfig::instance().use_ray_syncer()) {
    node_manager_server_.RegisterService(ray_syncer_service_);
  }
  node_manager_server_.Run();

  worker_pool_.SetNodeManagerPort(GetServerPort());

  auto agent_command_line = ParseCommandLine(config.agent_command);
  for (auto &arg : agent_command_line) {
    auto node_manager_port_position = arg.find(kNodeManagerPortPlaceholder);
    if (node_manager_port_position != std::string::npos) {
      arg.replace(node_manager_port_position,
                  strlen(kNodeManagerPortPlaceholder),
                  std::to_string(GetServerPort()));
    }
  }

  auto options = AgentManager::Options({self_node_id, agent_command_line});
  agent_manager_ = std::make_shared<AgentManager>(
      std::move(options),
      /*delay_executor=*/
      [this](std::function<void()> task, uint32_t delay_ms) {
        return execute_after(io_service_, task, delay_ms);
      },
      /*runtime_env_agent_factory=*/
      [this](const std::string &ip_address, int port) {
        RAY_CHECK(!ip_address.empty())
            << "ip_address: " << ip_address << " port: " << port;
        return std::shared_ptr<rpc::RuntimeEnvAgentClientInterface>(
            new rpc::RuntimeEnvAgentClient(ip_address, port, client_call_manager_));
      });
  worker_pool_.SetAgentManager(agent_manager_);

  periodical_runner_.RunFnPeriodically([this]() { GCTaskFailureReason(); },
                                       RayConfig::instance().task_failure_entry_ttl_ms());
}

ray::Status NodeManager::RegisterGcs() {
  // Start sending heartbeat here to ensure it happening after raylet being registered.
  heartbeat_sender_.reset(new HeartbeatSender(self_node_id_, gcs_client_));
  auto on_node_change = [this](const NodeID &node_id, const GcsNodeInfo &data) {
    if (data.state() == GcsNodeInfo::ALIVE) {
      NodeAdded(data);
    } else {
      RAY_CHECK(data.state() == GcsNodeInfo::DEAD);
      NodeRemoved(node_id);
    }
  };

  // If the node resource message is received first and then the node message is received,
  // ForwardTask will throw exception, because it can't get node info.
  auto on_done = [](Status status) { RAY_CHECK_OK(status); };
  // Register a callback to monitor new nodes and a callback to monitor removed nodes.
  RAY_RETURN_NOT_OK(
      gcs_client_->Nodes().AsyncSubscribeToNodeChange(on_node_change, on_done));

  // Subscribe to all unexpected failure notifications from the local and
  // remote raylets. Note that this does not include workers that failed due to
  // node failure. These workers can be identified by comparing the raylet_id
  // in their rpc::Address to the ID of a failed raylet.
  const auto &worker_failure_handler =
      [this](const rpc::WorkerDeltaData &worker_failure_data) {
        HandleUnexpectedWorkerFailure(worker_failure_data);
      };
  RAY_CHECK_OK(gcs_client_->Workers().AsyncSubscribeToWorkerFailures(
      worker_failure_handler, /*done_callback=*/nullptr));

  // Subscribe to job updates.
  const auto job_subscribe_handler = [this](const JobID &job_id,
                                            const JobTableData &job_data) {
    // HandleJobStarted is idempotent so it's ok to call it again when the job
    // finishes. We always need to call `HandleJobStarted` even when a job has
    // finished, because we may have missed the started event (for example,
    // because the node wasn't up when the job started). JobStarted +
    // JobFinished events both need to be processed because we need to persist
    // the job config of dead jobs in order for detached actors to function
    // properly.
    HandleJobStarted(job_id, job_data);
    if (job_data.is_dead()) {
      HandleJobFinished(job_id, job_data);
    }
  };
  RAY_RETURN_NOT_OK(
      gcs_client_->Jobs().AsyncSubscribeAll(job_subscribe_handler, nullptr));

  periodical_runner_.RunFnPeriodically(
      [this] {
        DumpDebugState();
        WarnResourceDeadlock();
      },
      RayConfig::instance().debug_dump_period_milliseconds(),
      "NodeManager.deadline_timer.debug_state_dump");
  uint64_t now_ms = current_time_ms();
  last_metrics_recorded_at_ms_ = now_ms;
  periodical_runner_.RunFnPeriodically([this] { RecordMetrics(); },
                                       record_metrics_period_ms_,
                                       "NodeManager.deadline_timer.record_metrics");
  if (RayConfig::instance().free_objects_period_milliseconds() > 0) {
    periodical_runner_.RunFnPeriodically(
        [this] { local_object_manager_.FlushFreeObjects(); },
        RayConfig::instance().free_objects_period_milliseconds(),
        "NodeManager.deadline_timer.flush_free_objects");
  }
  last_resource_report_at_ms_ = now_ms;
  /// If periodic asio stats print is enabled, it will print it.
  const auto event_stats_print_interval_ms =
      RayConfig::instance().event_stats_print_interval_ms();
  if (event_stats_print_interval_ms != -1 && RayConfig::instance().event_stats()) {
    periodical_runner_.RunFnPeriodically(
        [this] {
          std::stringstream debug_msg;
          debug_msg << "Event stats:\n\n"
                    << io_service_.stats().StatsString() << "\n\n"
                    << DebugString() << "\n\n";
          RAY_LOG(INFO) << AppendToEachLine(debug_msg.str(), "[state-dump] ");
        },
        event_stats_print_interval_ms,
        "NodeManager.deadline_timer.print_event_loop_stats");
  }

  if (RayConfig::instance().use_ray_syncer()) {
    // Register resource manager and scheduler
    ray_syncer_.Register(
        /* message_type */ syncer::MessageType::RESOURCE_VIEW,
        /* reporter */ &cluster_resource_scheduler_->GetLocalResourceManager(),
        /* receiver */ this,
        /* pull_from_reporter_interval_ms */
        RayConfig::instance().raylet_report_resources_period_milliseconds());

    // Register a commands channel.
    // It's only used for GC right now.
    ray_syncer_.Register(
        /* message_type */ syncer::MessageType::COMMANDS,
        /* reporter */ this,
        /* receiver */ this,
        /* pull_from_reporter_interval_ms */ 0);

    periodical_runner_.RunFnPeriodically(
        [this] {
          auto triggered_by_global_gc = TryLocalGC();
          // If plasma store is under high pressure, we should try to schedule a global
          // gc.
          if (triggered_by_global_gc) {
            ray_syncer_.OnDemandBroadcasting(syncer::MessageType::COMMANDS);
          }
        },
        RayConfig::instance().raylet_check_gc_period_milliseconds(),
        "NodeManager.CheckGC");
  }
  return ray::Status::OK();
}

void NodeManager::KillWorker(std::shared_ptr<WorkerInterface> worker, bool force) {
  if (force) {
    worker->GetProcess().Kill();
    return;
  }
#ifdef _WIN32
// TODO(mehrdadn): implement graceful process termination mechanism
#else
  // If we're just cleaning up a single worker, allow it some time to clean
  // up its state before force killing. The client socket will be closed
  // and the worker struct will be freed after the timeout.
  kill(worker->GetProcess().GetId(), SIGTERM);
#endif

  auto retry_timer = std::make_shared<boost::asio::deadline_timer>(io_service_);
  auto retry_duration = boost::posix_time::milliseconds(
      RayConfig::instance().kill_worker_timeout_milliseconds());
  retry_timer->expires_from_now(retry_duration);
  retry_timer->async_wait([retry_timer, worker](const boost::system::error_code &error) {
    RAY_LOG(DEBUG) << "Send SIGKILL to worker, pid=" << worker->GetProcess().GetId();
    // Force kill worker
    worker->GetProcess().Kill();
  });
}

void NodeManager::DestroyWorker(std::shared_ptr<WorkerInterface> worker,
                                rpc::WorkerExitType disconnect_type,
                                const std::string &disconnect_detail,
                                bool force) {
  // We should disconnect the client first. Otherwise, we'll remove bundle resources
  // before actual resources are returned. Subsequent disconnect request that comes
  // due to worker dead will be ignored.
  DisconnectClient(worker->Connection(), disconnect_type, disconnect_detail);
  worker->MarkDead();
  KillWorker(worker, force);
}

void NodeManager::HandleJobStarted(const JobID &job_id, const JobTableData &job_data) {
  RAY_LOG(INFO) << "New job has started. Job id " << job_id << " Driver pid "
                << job_data.driver_pid() << " is dead: " << job_data.is_dead()
                << " driver address: " << job_data.driver_ip_address();
  worker_pool_.HandleJobStarted(job_id, job_data.config());
  // Tasks of this job may already arrived but failed to pop a worker because the job
  // config is not local yet. So we trigger dispatching again here to try to
  // reschedule these tasks.
  cluster_task_manager_->ScheduleAndDispatchTasks();
}

void NodeManager::HandleJobFinished(const JobID &job_id, const JobTableData &job_data) {
  RAY_LOG(DEBUG) << "HandleJobFinished " << job_id;
  RAY_CHECK(job_data.is_dead());
  worker_pool_.HandleJobFinished(job_id);
}

void NodeManager::FillNormalTaskResourceUsage(rpc::ResourcesData &resources_data) {
  auto last_heartbeat_resources = gcs_client_->NodeResources().GetLastResourceUsage();
  auto normal_task_resources = local_task_manager_->CalcNormalTaskResources();
  if (last_heartbeat_resources->normal_task_resources != normal_task_resources) {
    RAY_LOG(DEBUG) << "normal_task_resources = " << normal_task_resources.DebugString();
    resources_data.set_resources_normal_task_changed(true);
    auto resource_map = normal_task_resources.ToResourceMap();
    resources_data.mutable_resources_normal_task()->insert(resource_map.begin(),
                                                           resource_map.end());
    resources_data.set_resources_normal_task_timestamp(absl::GetCurrentTimeNanos());
    last_heartbeat_resources->normal_task_resources = normal_task_resources;
  }
}

void NodeManager::FillResourceReport(rpc::ResourcesData &resources_data) {
  resources_data.set_node_id(self_node_id_.Binary());
  resources_data.set_node_manager_address(initial_config_.node_manager_address);
  // Update local cache from gcs remote cache, this is needed when gcs restart.
  // We should always keep the cache view consistent.
  cluster_resource_scheduler_->GetLocalResourceManager().ResetLastReportResourceUsage(
      *(gcs_client_->NodeResources().GetLastResourceUsage()));
  cluster_resource_scheduler_->GetLocalResourceManager().FillResourceUsage(
      resources_data);
  if (RayConfig::instance().gcs_actor_scheduling_enabled()) {
    FillNormalTaskResourceUsage(resources_data);
  }

  resources_data.set_should_global_gc(TryLocalGC());
}

void NodeManager::DoLocalGC(bool triggered_by_global_gc) {
  auto all_workers = worker_pool_.GetAllRegisteredWorkers();
  for (const auto &driver : worker_pool_.GetAllRegisteredDrivers()) {
    all_workers.push_back(driver);
  }
  RAY_LOG(INFO) << "Sending Python GC request to " << all_workers.size()
                << " local workers to clean up Python cyclic references.";
  for (const auto &worker : all_workers) {
    rpc::LocalGCRequest request;
    request.set_triggered_by_global_gc(triggered_by_global_gc);
    worker->rpc_client()->LocalGC(
        request, [](const ray::Status &status, const rpc::LocalGCReply &r) {
          if (!status.ok()) {
            RAY_LOG(DEBUG) << "Failed to send local GC request: " << status.ToString();
          }
        });
  }
  local_gc_run_time_ns_ = absl::GetCurrentTimeNanos();
}

void NodeManager::HandleRequestObjectSpillage(
    rpc::RequestObjectSpillageRequest request,
    rpc::RequestObjectSpillageReply *reply,
    rpc::SendReplyCallback send_reply_callback) {
  const auto &object_id = ObjectID::FromBinary(request.object_id());
  RAY_LOG(DEBUG) << "Received RequestObjectSpillage for object " << object_id;
  local_object_manager_.SpillObjects(
      {object_id}, [object_id, reply, send_reply_callback](const ray::Status &status) {
        if (status.ok()) {
          RAY_LOG(DEBUG) << "Object " << object_id
                         << " has been spilled, replying to owner";
          reply->set_success(true);
          // TODO(Clark): Add spilled URLs and spilled node ID to owner RPC reply here
          // if OBOD is enabled, instead of relying on automatic raylet spilling path to
          // send an extra RPC to the owner.
        }
        send_reply_callback(Status::OK(), nullptr, nullptr);
      });
}

void NodeManager::HandleReleaseUnusedBundles(rpc::ReleaseUnusedBundlesRequest request,
                                             rpc::ReleaseUnusedBundlesReply *reply,
                                             rpc::SendReplyCallback send_reply_callback) {
  RAY_LOG(DEBUG) << "Releasing unused bundles.";
  std::unordered_set<BundleID, pair_hash> in_use_bundles;
  for (int index = 0; index < request.bundles_in_use_size(); ++index) {
    const auto &bundle_id = request.bundles_in_use(index).bundle_id();
    in_use_bundles.emplace(PlacementGroupID::FromBinary(bundle_id.placement_group_id()),
                           bundle_id.bundle_index());
    // Add -1 one to the in_use_bundles. It's ok to add it more than one times since it's
    // a set.
    in_use_bundles.emplace(PlacementGroupID::FromBinary(bundle_id.placement_group_id()),
                           -1);
  }

  // Kill all workers that are currently associated with the unused bundles.
  // NOTE: We can't traverse directly with `leased_workers_`, because `DestroyWorker` will
  // delete the element of `leased_workers_`. So we need to filter out
  // `workers_associated_with_unused_bundles` separately.
  std::vector<std::shared_ptr<WorkerInterface>> workers_associated_with_unused_bundles;
  for (const auto &worker_it : leased_workers_) {
    auto &worker = worker_it.second;
    const auto &bundle_id = worker->GetBundleId();
    // We need to filter out the workers used by placement group.
    if (!bundle_id.first.IsNil() && 0 == in_use_bundles.count(bundle_id)) {
      workers_associated_with_unused_bundles.emplace_back(worker);
    }
  }

  for (const auto &worker : workers_associated_with_unused_bundles) {
    RAY_LOG(DEBUG)
        << "Destroying worker since its bundle was unused. Placement group id: "
        << worker->GetBundleId().first
        << ", bundle index: " << worker->GetBundleId().second
        << ", task id: " << worker->GetAssignedTaskId()
        << ", actor id: " << worker->GetActorId()
        << ", worker id: " << worker->WorkerId();
    DestroyWorker(worker,
                  rpc::WorkerExitType::INTENDED_SYSTEM_EXIT,
                  "Worker exits because it uses placement group bundles that are not "
                  "registered to GCS. It can happen upon GCS restart.");
  }

  // Return unused bundle resources.
  placement_group_resource_manager_->ReturnUnusedBundle(in_use_bundles);

  send_reply_callback(Status::OK(), nullptr, nullptr);
}

void NodeManager::HandleGetTasksInfo(rpc::GetTasksInfoRequest request,
                                     rpc::GetTasksInfoReply *reply,
                                     rpc::SendReplyCallback send_reply_callback) {
  RAY_LOG(DEBUG) << "Received a HandleGetTasksInfo request";
  auto total = std::make_shared<int>(0);
  auto count = std::make_shared<int>(0);
  auto limit = request.has_limit() ? request.limit() : -1;
  // Each worker query will have limit as well.
  // At the end there will be limit * num_workers entries returned at max.
  QueryAllWorkerStates(
      /*on_replied*/
      [reply, total, limit, count](const ray::Status &status,
                                   const rpc::GetCoreWorkerStatsReply &r) {
        *total += r.tasks_total();
        if (status.ok()) {
          for (const auto &task_info : r.owned_task_info_entries()) {
            if (limit != -1 && *count >= limit) {
              break;
            }
            *count += 1;
            reply->add_owned_task_info_entries()->CopyFrom(task_info);
          }
          for (const auto &running_task_id : r.running_task_ids()) {
            reply->add_running_task_ids(running_task_id);
          }
        } else {
          RAY_LOG(INFO) << "Failed to query task information from a worker.";
        }
      },
      send_reply_callback,
      /*include_memory_info*/ false,
      /*include_task_info*/ true,
      /*limit*/ limit,
      /*on_all_replied*/ [total, reply]() { reply->set_total(*total); });
}

void NodeManager::HandleGetObjectsInfo(rpc::GetObjectsInfoRequest request,
                                       rpc::GetObjectsInfoReply *reply,
                                       rpc::SendReplyCallback send_reply_callback) {
  RAY_LOG(DEBUG) << "Received a HandleGetObjectsInfo request";
  auto total = std::make_shared<int>(0);
  auto count = std::make_shared<int>(0);
  auto limit = request.has_limit() ? request.limit() : -1;

  // Each worker query will have limit as well.
  // At the end there will be limit * num_workers entries returned at max.
  QueryAllWorkerStates(
      /*on_replied*/
      [reply, total, count, limit](const ray::Status &status,
                                   const rpc::GetCoreWorkerStatsReply &r) {
        *total += r.core_worker_stats().objects_total();
        if (limit != -1 && *count >= limit) {
          return;
        }
        // Currently, instead of counting object one by one, we add all object refs
        // returned. This means there can be overflow. TODO(sang): Fix it after
        // refactoring this code path.
        *count += r.core_worker_stats().object_refs_size();
        if (status.ok()) {
          reply->add_core_workers_stats()->MergeFrom(r.core_worker_stats());
        } else {
          RAY_LOG(INFO) << "Failed to query object information from a worker.";
        }
      },
      send_reply_callback,
      /*include_memory_info*/ true,
      /*include_task_info*/ false,
      /*limit*/ limit,
      /*on_all_replied*/ [total, reply]() { reply->set_total(*total); });
}

void NodeManager::HandleGetTaskFailureCause(rpc::GetTaskFailureCauseRequest request,
                                            rpc::GetTaskFailureCauseReply *reply,
                                            rpc::SendReplyCallback send_reply_callback) {
  const TaskID task_id = TaskID::FromBinary(request.task_id());
  RAY_LOG(DEBUG) << "Received a HandleGetTaskFailureCause request for task " << task_id;

  auto it = task_failure_reasons_.find(task_id);
  if (it != task_failure_reasons_.end()) {
    RAY_LOG(DEBUG) << "task " << task_id << " has failure reason "
                   << ray::gcs::RayErrorInfoToString(it->second.ray_error_info);
    reply->mutable_failure_cause()->CopyFrom(it->second.ray_error_info);
  } else {
    RAY_LOG(INFO) << "didn't find failure cause for task " << task_id;
  }

  send_reply_callback(Status::OK(), nullptr, nullptr);
}

void NodeManager::QueryAllWorkerStates(
    const std::function<void(const ray::Status &, const rpc::GetCoreWorkerStatsReply &)>
        &on_replied,
    rpc::SendReplyCallback &send_reply_callback,
    bool include_memory_info,
    bool include_task_info,
    int64_t limit,
    const std::function<void()> &on_all_replied) {
  auto all_workers = worker_pool_.GetAllRegisteredWorkers(/* filter_dead_worker */ true,
                                                          /*filter_io_workers*/ true);
  for (auto driver :
       worker_pool_.GetAllRegisteredDrivers(/* filter_dead_driver */ true)) {
    all_workers.push_back(driver);
  }

  if (all_workers.empty()) {
    send_reply_callback(Status::OK(), nullptr, nullptr);
    return;
  }

  // Sort workers for the consistent ordering.
  auto sort_func = [](std::shared_ptr<WorkerInterface> worker_a,
                      std::shared_ptr<WorkerInterface> worker_b) {
    // Prioritize drivers over workers. It is because drivers usually have data users care
    // more. Note the enum values Driver == 1, Worker == 0.
    return (worker_a->GetWorkerType() > worker_b->GetWorkerType())
           // If the worker type is the same, order it based on pid (just for consistent
           // ordering).
           || ((worker_a->GetWorkerType() == worker_b->GetWorkerType()) &&
               (worker_a->GetProcess().GetId() < worker_b->GetProcess().GetId()));
  };
  std::sort(all_workers.begin(), all_workers.end(), sort_func);

  // Query all workers.
  auto rpc_replied = std::make_shared<size_t>(0);
  auto num_workers = all_workers.size();
  for (const auto &worker : all_workers) {
    if (worker->IsDead()) {
      continue;
    }
    rpc::GetCoreWorkerStatsRequest request;
    request.set_intended_worker_id(worker->WorkerId().Binary());
    request.set_include_memory_info(include_memory_info);
    request.set_include_task_info(include_task_info);
    request.set_limit(limit);
    // TODO(sang): Add timeout to the RPC call.
    worker->rpc_client()->GetCoreWorkerStats(
        request,
        [num_workers,
         rpc_replied,
         send_reply_callback,
         on_replied = std::move(on_replied),
         on_all_replied](const ray::Status &status,
                         const rpc::GetCoreWorkerStatsReply &r) {
          *rpc_replied += 1;
          on_replied(status, r);
          if (*rpc_replied == num_workers) {
            if (on_all_replied) {
              on_all_replied();
            }
            send_reply_callback(Status::OK(), nullptr, nullptr);
          }
        });
  }
}

// This warns users that there could be the resource deadlock. It works this way;
// - If there's no available workers for scheduling
// - But if there are still pending tasks waiting for resource acquisition
// It means the cluster might not have enough resources to be in progress.
// Note that this can print the false negative messages
// e.g., there are many actors taking up resources for a long time.
void NodeManager::WarnResourceDeadlock() {
  ray::RayTask exemplar;
  bool any_pending = false;
  int pending_actor_creations = 0;
  int pending_tasks = 0;
  std::string available_resources;

  // Check if any progress is being made on this raylet.
  for (const auto &worker : worker_pool_.GetAllRegisteredWorkers()) {
    if (worker->IsAvailableForScheduling()) {
      // Progress is being made in a task, don't warn.
      resource_deadlock_warned_ = 0;
      return;
    }
  }

  // Check if any tasks are blocked on resource acquisition.
  if (!cluster_task_manager_->AnyPendingTasksForResourceAcquisition(
          &exemplar, &any_pending, &pending_actor_creations, &pending_tasks)) {
    // No pending tasks, no need to warn.
    resource_deadlock_warned_ = 0;
    return;
  }

  // Push an warning to the driver that a task is blocked trying to acquire resources.
  // To avoid spurious triggers, only take action starting with the second time.
  // case resource_deadlock_warned_:  0 => first time, don't do anything yet
  // case resource_deadlock_warned_:  1 => second time, print a warning
  // case resource_deadlock_warned_: >1 => global gc but don't print any warnings
  if (any_pending && resource_deadlock_warned_++ > 0) {
    // Actor references may be caught in cycles, preventing them from being deleted.
    // Trigger global GC to hopefully free up resource slots.
    TriggerGlobalGC();

    // Suppress duplicates warning messages.
    if (resource_deadlock_warned_ > 2) {
      return;
    }

    std::ostringstream error_message;
    error_message
        << "The actor or task with ID " << exemplar.GetTaskSpecification().TaskId()
        << " cannot be scheduled right now. You can ignore this message if this "
        << "Ray cluster is expected to auto-scale or if you specified a "
        << "runtime_env for this actor or task, which may take time to install.  "
        << "Otherwise, this is likely due to all cluster resources being claimed "
        << "by actors. To resolve the issue, consider creating fewer actors or "
        << "increasing the resources available to this Ray cluster.\n"
        << "Required resources for this actor or task: "
        << exemplar.GetTaskSpecification().GetRequiredPlacementResources().ToString()
        << "\n"
        << "Available resources on this node: "
        << cluster_resource_scheduler_->GetClusterResourceManager()
               .GetNodeResourceViewString(scheduling::NodeID(self_node_id_.Binary()))
        << " In total there are " << pending_tasks << " pending tasks and "
        << pending_actor_creations << " pending actors on this node.";

    std::string error_message_str = error_message.str();
    RAY_LOG(WARNING) << error_message_str;
    RAY_LOG_EVERY_MS(WARNING, 10 * 1000) << cluster_task_manager_->DebugStr();
    if (RayConfig::instance().legacy_scheduler_warnings()) {
      auto error_data_ptr =
          gcs::CreateErrorTableData("resource_deadlock",
                                    error_message_str,
                                    current_time_ms(),
                                    exemplar.GetTaskSpecification().JobId());
      RAY_CHECK_OK(gcs_client_->Errors().AsyncReportJobError(error_data_ptr, nullptr));
    }
  }
  // Try scheduling tasks. Without this, if there's no more tasks coming in, deadlocked
  // tasks are never be scheduled.
  cluster_task_manager_->ScheduleAndDispatchTasks();
}

void NodeManager::NodeAdded(const GcsNodeInfo &node_info) {
  const NodeID node_id = NodeID::FromBinary(node_info.node_id());

  RAY_LOG(DEBUG) << "[NodeAdded] Received callback from node id " << node_id;
  if (node_id == self_node_id_) {
    return;
  }

  // Store address of the new node manager for rpc requests.
  remote_node_manager_addresses_[node_id] =
      std::make_pair(node_info.node_manager_address(), node_info.node_manager_port());

  // Fetch resource info for the remote node and update cluster resource map.
  RAY_CHECK_OK(gcs_client_->NodeResources().AsyncGetResources(
      node_id,
      [this, node_id](
          Status status,
          const boost::optional<gcs::NodeResourceInfoAccessor::ResourceMap> &data) {
        if (data) {
          ResourceRequest resources;
          for (auto &resource_entry : *data) {
            resources.Set(scheduling::ResourceID(resource_entry.first),
                          FixedPoint(resource_entry.second->resource_capacity()));
          }
          if (ResourceCreateUpdated(node_id, resources)) {
            cluster_task_manager_->ScheduleAndDispatchTasks();
          }
        }
      }));
}

void NodeManager::NodeRemoved(const NodeID &node_id) {
  // TODO(swang): If we receive a notification for our own death, clean up and
  // exit immediately.
  RAY_LOG(DEBUG) << "[NodeRemoved] Received callback from node id " << node_id;

  if (node_id == self_node_id_) {
    if (!is_node_drained_) {
      RAY_LOG(FATAL)
          << "[Timeout] Exiting because this node manager has mistakenly been marked as "
             "dead by the "
          << "GCS: GCS didn't receive heartbeats from this node for "
          << RayConfig::instance().num_heartbeats_timeout() *
                 RayConfig::instance().raylet_heartbeat_period_milliseconds()
          << " ms. This is likely because the machine or raylet has become overloaded.";
    } else {
      // No-op since this node already starts to be drained, and GCS already knows about
      // it.
      RAY_LOG(INFO) << "Node is marked as dead by GCS because the node is drained.";
      return;
    }
  }

  // Below, when we remove node_id from all of these data structures, we could
  // check that it is actually removed, or log a warning otherwise, but that may
  // not be necessary.

  // Remove the node from the resource map.
  if (!cluster_resource_scheduler_->GetClusterResourceManager().RemoveNode(
          scheduling::NodeID(node_id.Binary()))) {
    RAY_LOG(DEBUG) << "Received NodeRemoved callback for an unknown node: " << node_id
                   << ".";
    return;
  }

  // Remove the node manager address.
  const auto node_entry = remote_node_manager_addresses_.find(node_id);
  if (node_entry != remote_node_manager_addresses_.end()) {
    remote_node_manager_addresses_.erase(node_entry);
  }

  // Notify the object directory that the node has been removed so that it
  // can remove it from any cached locations.
  object_directory_->HandleNodeRemoved(node_id);

  // Clean up workers that were owned by processes that were on the failed
  // node.
  rpc::WorkerDeltaData data;
  data.set_raylet_id(node_id.Binary());
  HandleUnexpectedWorkerFailure(data);
}

void NodeManager::HandleUnexpectedWorkerFailure(const rpc::WorkerDeltaData &data) {
  const WorkerID worker_id = WorkerID::FromBinary(data.worker_id());
  const NodeID node_id = NodeID::FromBinary(data.raylet_id());
  if (!worker_id.IsNil()) {
    RAY_LOG(DEBUG) << "Worker " << worker_id << " failed";
    failed_workers_cache_.insert(worker_id);
  } else {
    RAY_CHECK(!node_id.IsNil());
    failed_nodes_cache_.insert(node_id);
  }

  // TODO(swang): Also clean up any lease requests owned by the failed worker
  // from the task queues. This is only necessary for lease requests that are
  // infeasible, since requests that are fulfilled will get canceled during
  // dispatch.
  for (const auto &pair : leased_workers_) {
    auto &worker = pair.second;
    const auto owner_worker_id =
        WorkerID::FromBinary(worker->GetOwnerAddress().worker_id());
    const auto owner_node_id = NodeID::FromBinary(worker->GetOwnerAddress().raylet_id());
    RAY_LOG(DEBUG) << "Lease " << worker->WorkerId() << " owned by " << owner_worker_id;
    RAY_CHECK(!owner_worker_id.IsNil() && !owner_node_id.IsNil());
    if (!worker->IsDetachedActor()) {
      // TODO (Alex): Cancel all pending child tasks of the tasks whose owners have failed
      // because the owner could've submitted lease requests before failing.
      if (!worker_id.IsNil()) {
        // If the failed worker was a leased worker's owner, then kill the leased worker.
        if (owner_worker_id == worker_id) {
          RAY_LOG(INFO) << "Owner process " << owner_worker_id
                        << " died, killing leased worker " << worker->WorkerId();
          KillWorker(worker);
        }
      } else if (owner_node_id == node_id) {
        // If the leased worker's owner was on the failed node, then kill the leased
        // worker.
        RAY_LOG(INFO) << "Owner node " << owner_node_id << " died, killing leased worker "
                      << worker->WorkerId();
        KillWorker(worker);
      }
    }
  }
}

bool NodeManager::ResourceCreateUpdated(const NodeID &node_id,
                                        const ResourceRequest &createUpdatedResources) {
  RAY_LOG(DEBUG) << "[ResourceCreateUpdated] received callback from node id " << node_id
                 << " with created or updated resources: "
                 << createUpdatedResources.DebugString() << ". Updating resource map."
                 << " skip=" << (node_id == self_node_id_);

  // Skip updating local node since local node always has the latest information.
  // Updating local node could result in a inconsistence view in cluster resource
  // scheduler which could make task hang.
  if (node_id == self_node_id_) {
    return false;
  }

  for (const auto &resource_id : createUpdatedResources.ResourceIds()) {
    cluster_resource_scheduler_->GetClusterResourceManager().UpdateResourceCapacity(
        scheduling::NodeID(node_id.Binary()),
        resource_id,
        createUpdatedResources.Get(resource_id).Double());
  }
  RAY_LOG(DEBUG) << "[ResourceCreateUpdated] Updated cluster_resource_map.";
  return true;
}

bool NodeManager::ResourceDeleted(const NodeID &node_id,
                                  const std::vector<std::string> &resource_names) {
  if (RAY_LOG_ENABLED(DEBUG)) {
    std::ostringstream oss;
    for (auto &resource_name : resource_names) {
      oss << resource_name << ", ";
    }
    RAY_LOG(DEBUG) << "[ResourceDeleted] received callback from node id " << node_id
                   << " with deleted resources: " << oss.str()
                   << ". Updating resource map. skip=" << (node_id == self_node_id_);
  }

  // Skip updating local node since local node always has the latest information.
  // Updating local node could result in a inconsistence view in cluster resource
  // scheduler which could make task hang.
  if (node_id == self_node_id_) {
    return false;
  }

  std::vector<scheduling::ResourceID> resource_ids;
  for (const auto &resource_label : resource_names) {
    resource_ids.emplace_back(scheduling::ResourceID(resource_label));
  }
  cluster_resource_scheduler_->GetClusterResourceManager().DeleteResources(
      scheduling::NodeID(node_id.Binary()), resource_ids);
  return true;
}

void NodeManager::HandleNotifyGCSRestart(rpc::NotifyGCSRestartRequest request,
                                         rpc::NotifyGCSRestartReply *reply,
                                         rpc::SendReplyCallback send_reply_callback) {
  // When GCS restarts, it'll notify raylet to do some initialization work
  // (resubscribing). Raylet will also notify all workers to do this job. Workers are
  // registered to raylet first (blocking call) and then connect to GCS, so there is no
  // race condition here.
  gcs_client_->AsyncResubscribe();
  auto workers = worker_pool_.GetAllRegisteredWorkers(/* filter_dead_worker */ true);
  for (auto worker : workers) {
    worker->AsyncNotifyGCSRestart();
  }
  auto drivers = worker_pool_.GetAllRegisteredDrivers(/* filter_dead_drivers */ true);
  for (auto driver : drivers) {
    driver->AsyncNotifyGCSRestart();
  }
  send_reply_callback(Status::OK(), nullptr, nullptr);
}

bool NodeManager::UpdateResourceUsage(const NodeID &node_id,
                                      const rpc::ResourcesData &resource_data) {
  if (!cluster_resource_scheduler_->GetClusterResourceManager().UpdateNode(
          scheduling::NodeID(node_id.Binary()), resource_data)) {
    RAY_LOG(INFO)
        << "[UpdateResourceUsage]: received resource usage from unknown node id "
        << node_id;
    return false;
  }

  // Trigger local GC at the next heartbeat interval.
  if (resource_data.should_global_gc()) {
    should_local_gc_ = true;
  }

  return true;
}

void NodeManager::ProcessNewClient(ClientConnection &client) {
  // The new client is a worker, so begin listening for messages.
  client.ProcessMessages();
}

void NodeManager::ProcessClientMessage(const std::shared_ptr<ClientConnection> &client,
                                       int64_t message_type,
                                       const uint8_t *message_data) {
  auto registered_worker = worker_pool_.GetRegisteredWorker(client);
  auto message_type_value = static_cast<protocol::MessageType>(message_type);
  RAY_LOG(DEBUG) << "[Worker] Message "
                 << protocol::EnumNameMessageType(message_type_value) << "("
                 << message_type << ") from worker with PID "
                 << (registered_worker
                         ? std::to_string(registered_worker->GetProcess().GetId())
                         : "nil");

  if (registered_worker && registered_worker->IsDead()) {
    // For a worker that is marked as dead (because the job has died already),
    // all the messages are ignored except DisconnectClient.
    if (message_type_value != protocol::MessageType::DisconnectClient) {
      // Listen for more messages.
      client->ProcessMessages();
      return;
    }
  }

  switch (message_type_value) {
  case protocol::MessageType::RegisterClientRequest: {
    ProcessRegisterClientRequestMessage(client, message_data);
  } break;
  case protocol::MessageType::AnnounceWorkerPort: {
    ProcessAnnounceWorkerPortMessage(client, message_data);
  } break;
  case protocol::MessageType::TaskDone: {
    HandleWorkerAvailable(client);
  } break;
  case protocol::MessageType::DisconnectClient: {
    ProcessDisconnectClientMessage(client, message_data);
    // We don't need to receive future messages from this client,
    // because it's already disconnected.
    return;
  } break;
  case protocol::MessageType::FetchOrReconstruct: {
    ProcessFetchOrReconstructMessage(client, message_data);
  } break;
  case protocol::MessageType::NotifyDirectCallTaskBlocked: {
    ProcessDirectCallTaskBlocked(client, message_data);
  } break;
  case protocol::MessageType::NotifyDirectCallTaskUnblocked: {
    std::shared_ptr<WorkerInterface> worker = worker_pool_.GetRegisteredWorker(client);
    HandleDirectCallTaskUnblocked(worker);
  } break;
  case protocol::MessageType::NotifyUnblocked: {
    // TODO(ekl) this is still used from core worker even in direct call mode to
    // finish up get requests.
    auto message = flatbuffers::GetRoot<protocol::NotifyUnblocked>(message_data);
    AsyncResolveObjectsFinish(client,
                              from_flatbuf<TaskID>(*message->task_id()),
                              /*was_blocked*/ true);
  } break;
  case protocol::MessageType::WaitRequest: {
    ProcessWaitRequestMessage(client, message_data);
  } break;
  case protocol::MessageType::WaitForDirectActorCallArgsRequest: {
    ProcessWaitForDirectActorCallArgsRequestMessage(client, message_data);
  } break;
  case protocol::MessageType::PushErrorRequest: {
    ProcessPushErrorRequestMessage(message_data);
  } break;
  case protocol::MessageType::FreeObjectsInObjectStoreRequest: {
    auto message = flatbuffers::GetRoot<protocol::FreeObjectsRequest>(message_data);
    std::vector<ObjectID> object_ids = from_flatbuf<ObjectID>(*message->object_ids());
    // Clean up objects from the object store.
    object_manager_.FreeObjects(object_ids, message->local_only());
  } break;
  case protocol::MessageType::SubscribePlasmaReady: {
    ProcessSubscribePlasmaReady(client, message_data);
  } break;
  default:
    RAY_LOG(FATAL) << "Received unexpected message type " << message_type;
  }

  // Listen for more messages.
  client->ProcessMessages();
}

void NodeManager::ProcessRegisterClientRequestMessage(
    const std::shared_ptr<ClientConnection> &client, const uint8_t *message_data) {
  client->Register();

  auto message = flatbuffers::GetRoot<protocol::RegisterClientRequest>(message_data);
  Language language = static_cast<Language>(message->language());
  const JobID job_id = from_flatbuf<JobID>(*message->job_id());
  const int runtime_env_hash = static_cast<int>(message->runtime_env_hash());
  WorkerID worker_id = from_flatbuf<WorkerID>(*message->worker_id());
  pid_t pid = message->worker_pid();
  StartupToken worker_startup_token = message->startup_token();
  std::string worker_ip_address = string_from_flatbuf(*message->ip_address());
  // TODO(suquark): Use `WorkerType` in `common.proto` without type converting.
  rpc::WorkerType worker_type = static_cast<rpc::WorkerType>(message->worker_type());
  if (((worker_type != rpc::WorkerType::SPILL_WORKER &&
        worker_type != rpc::WorkerType::RESTORE_WORKER)) ||
      worker_type == rpc::WorkerType::DRIVER) {
    RAY_CHECK(!job_id.IsNil());
  } else {
    RAY_CHECK(job_id.IsNil());
  }
  auto worker = std::dynamic_pointer_cast<WorkerInterface>(
      std::make_shared<Worker>(job_id,
                               runtime_env_hash,
                               worker_id,
                               language,
                               worker_type,
                               worker_ip_address,
                               client,
                               client_call_manager_,
                               worker_startup_token));

  auto send_reply_callback = [this, client, job_id](Status status, int assigned_port) {
    flatbuffers::FlatBufferBuilder fbb;
    std::string serialized_job_config;
    auto job_config = worker_pool_.GetJobConfig(job_id);
    if (job_config != boost::none) {
      serialized_job_config = (*job_config).SerializeAsString();
    }
    auto reply =
        ray::protocol::CreateRegisterClientReply(fbb,
                                                 status.ok(),
                                                 fbb.CreateString(status.ToString()),
                                                 to_flatbuf(fbb, self_node_id_),
                                                 assigned_port,
                                                 fbb.CreateString(serialized_job_config));
    fbb.Finish(reply);
    client->WriteMessageAsync(
        static_cast<int64_t>(protocol::MessageType::RegisterClientReply),
        fbb.GetSize(),
        fbb.GetBufferPointer(),
        [this, client](const ray::Status &status) {
          if (!status.ok()) {
            DisconnectClient(client,
                             rpc::WorkerExitType::SYSTEM_ERROR,
                             "Worker is failed because the raylet couldn't reply the "
                             "registration request.");
          }
        });
  };
  if (worker_type == rpc::WorkerType::WORKER ||
      worker_type == rpc::WorkerType::SPILL_WORKER ||
      worker_type == rpc::WorkerType::RESTORE_WORKER) {
    // Register the new worker.
    auto status = worker_pool_.RegisterWorker(
        worker, pid, worker_startup_token, send_reply_callback);
    if (!status.ok()) {
      // If the worker failed to register to Raylet, trigger task dispatching here to
      // allow new worker processes to be started (if capped by
      // maximum_startup_concurrency).
      cluster_task_manager_->ScheduleAndDispatchTasks();
    }
  } else {
    // Register the new driver.
    RAY_CHECK(pid >= 0);
    worker->SetProcess(Process::FromPid(pid));
    // Compute a dummy driver task id from a given driver.
    const TaskID driver_task_id = TaskID::ComputeDriverTaskId(worker_id);
    worker->AssignTaskId(driver_task_id);
    rpc::JobConfig job_config;
    job_config.ParseFromString(message->serialized_job_config()->str());

    // Send the reply callback only after registration fully completes at the GCS.
    auto cb = [this,
               worker_ip_address,
               pid,
               job_id,
               job_config,
               send_reply_callback = std::move(send_reply_callback)](const Status &status,
                                                                     int assigned_port) {
      if (status.ok()) {
        auto job_data_ptr = gcs::CreateJobTableData(
            job_id, /*is_dead*/ false, worker_ip_address, pid, job_config);
        RAY_CHECK_OK(gcs_client_->Jobs().AsyncAdd(
            job_data_ptr,
            [send_reply_callback = std::move(send_reply_callback), assigned_port](
                Status status) { send_reply_callback(status, assigned_port); }));
      }
    };
    RAY_UNUSED(worker_pool_.RegisterDriver(worker, job_config, std::move(cb)));
  }
}

void NodeManager::ProcessAnnounceWorkerPortMessage(
    const std::shared_ptr<ClientConnection> &client, const uint8_t *message_data) {
  bool is_worker = true;
  std::shared_ptr<WorkerInterface> worker = worker_pool_.GetRegisteredWorker(client);
  if (worker == nullptr) {
    is_worker = false;
    worker = worker_pool_.GetRegisteredDriver(client);
  }
  RAY_CHECK(worker != nullptr) << "No worker exists for CoreWorker with client: "
                               << client->DebugString();

  auto message = flatbuffers::GetRoot<protocol::AnnounceWorkerPort>(message_data);
  int port = message->port();
  worker->Connect(port);
  if (is_worker) {
    worker_pool_.OnWorkerStarted(worker);
    HandleWorkerAvailable(worker->Connection());
  }
}

void NodeManager::HandleWorkerAvailable(const std::shared_ptr<ClientConnection> &client) {
  std::shared_ptr<WorkerInterface> worker = worker_pool_.GetRegisteredWorker(client);
  HandleWorkerAvailable(worker);
}

void NodeManager::HandleWorkerAvailable(const std::shared_ptr<WorkerInterface> &worker) {
  RAY_CHECK(worker);

  if (worker->GetWorkerType() == rpc::WorkerType::SPILL_WORKER) {
    // Return the worker to the idle pool.
    worker_pool_.PushSpillWorker(worker);
    return;
  }

  if (worker->GetWorkerType() == rpc::WorkerType::RESTORE_WORKER) {
    // Return the worker to the idle pool.
    worker_pool_.PushRestoreWorker(worker);
    return;
  }

  bool worker_idle = true;

  // If the worker was assigned a task, mark it as finished.
  if (!worker->GetAssignedTaskId().IsNil()) {
    worker_idle = FinishAssignedTask(worker);
  }

  if (worker_idle) {
    // Return the worker to the idle pool.
    worker_pool_.PushWorker(worker);
  }

  cluster_task_manager_->ScheduleAndDispatchTasks();
}

void NodeManager::DisconnectClient(const std::shared_ptr<ClientConnection> &client,
                                   rpc::WorkerExitType disconnect_type,
                                   const std::string &disconnect_detail,
                                   const rpc::RayException *creation_task_exception) {
  RAY_LOG(INFO) << "NodeManager::DisconnectClient, disconnect_type=" << disconnect_type
                << ", has creation task exception = " << std::boolalpha
                << bool(creation_task_exception == nullptr);
  std::shared_ptr<WorkerInterface> worker = worker_pool_.GetRegisteredWorker(client);
  bool is_worker = false, is_driver = false;
  if (worker) {
    // The client is a worker.
    is_worker = true;
  } else {
    worker = worker_pool_.GetRegisteredDriver(client);
    if (worker) {
      // The client is a driver.
      is_driver = true;
    } else {
      RAY_LOG(INFO) << "Ignoring client disconnect because the client has already "
                    << "been disconnected.";
      return;
    }
  }
  RAY_CHECK(worker != nullptr);
  RAY_CHECK(!(is_worker && is_driver));
  // Clean up any open ray.get or ray.wait calls that the worker made.
  dependency_manager_.CancelGetRequest(worker->WorkerId());
  dependency_manager_.CancelWaitRequest(worker->WorkerId());

  // Erase any lease metadata.
  leased_workers_.erase(worker->WorkerId());

  if (creation_task_exception != nullptr) {
    RAY_LOG(INFO) << "Formatted creation task exception: "
                  << creation_task_exception->formatted_exception_string()
                  << ", worker_id: " << worker->WorkerId();
  }
  // Publish the worker failure.
  auto worker_failure_data_ptr =
      gcs::CreateWorkerFailureData(self_node_id_,
                                   worker->WorkerId(),
                                   worker->IpAddress(),
                                   worker->Port(),
                                   time(nullptr),
                                   disconnect_type,
                                   disconnect_detail,
                                   worker->GetProcess().GetId(),
                                   creation_task_exception);
  RAY_CHECK_OK(
      gcs_client_->Workers().AsyncReportWorkerFailure(worker_failure_data_ptr, nullptr));

  if (is_worker) {
    const ActorID &actor_id = worker->GetActorId();
    const TaskID &task_id = worker->GetAssignedTaskId();
    // If the worker was running a task or actor, clean up the task and push an
    // error to the driver, unless the worker is already dead.
    if ((!task_id.IsNil() || !actor_id.IsNil()) && !worker->IsDead()) {
      // If the worker was an actor, it'll be cleaned by GCS.
      if (actor_id.IsNil()) {
        // Return the resources that were being used by this worker.
        RayTask task;
        local_task_manager_->TaskFinished(worker, &task);
      }

      if (disconnect_type == rpc::WorkerExitType::SYSTEM_ERROR) {
        // Push the error to driver.
        const JobID &job_id = worker->GetAssignedJobId();
        // TODO(rkn): Define this constant somewhere else.
        std::string type = "worker_died";
        std::ostringstream error_message;
        error_message << "A worker died or was killed while executing a task by an "
                         "unexpected system "
                         "error. To troubleshoot the problem, check the logs for the "
                         "dead worker."
                      << " RayTask ID: " << task_id
                      << " Worker ID: " << worker->WorkerId()
                      << " Node ID: " << self_node_id_
                      << " Worker IP address: " << worker->IpAddress()
                      << " Worker port: " << worker->Port()
                      << " Worker PID: " << worker->GetProcess().GetId()
                      << " Worker exit type: "
                      << rpc::WorkerExitType_Name(disconnect_type)
                      << " Worker exit detail: " << disconnect_detail;
        std::string error_message_str = error_message.str();
        RAY_EVENT(ERROR, EL_RAY_WORKER_FAILURE)
                .WithField("worker_id", worker->WorkerId().Hex())
                .WithField("node_id", self_node_id_.Hex())
                .WithField("job_id", worker->GetAssignedJobId().Hex())
            << error_message_str;
        auto error_data_ptr =
            gcs::CreateErrorTableData(type, error_message_str, current_time_ms(), job_id);
        RAY_CHECK_OK(gcs_client_->Errors().AsyncReportJobError(error_data_ptr, nullptr));
      }
    }

    // Remove the dead client from the pool and stop listening for messages.
    worker_pool_.DisconnectWorker(worker, disconnect_type);

    // Return the resources that were being used by this worker.
    local_task_manager_->ReleaseWorkerResources(worker);

    local_task_manager_->ClearWorkerBacklog(worker->WorkerId());

    // Since some resources may have been released, we can try to dispatch more tasks.
    cluster_task_manager_->ScheduleAndDispatchTasks();
  } else if (is_driver) {
    // The client is a driver.
    const auto job_id = worker->GetAssignedJobId();
    RAY_CHECK(!job_id.IsNil());
    RAY_CHECK_OK(gcs_client_->Jobs().AsyncMarkFinished(job_id, nullptr));
    worker_pool_.DisconnectDriver(worker);

    RAY_LOG(INFO) << "Driver (pid=" << worker->GetProcess().GetId()
                  << ") is disconnected. "
                  << "job_id: " << worker->GetAssignedJobId();
    if (disconnect_type == rpc::WorkerExitType::SYSTEM_ERROR) {
      RAY_EVENT(ERROR, EL_RAY_DRIVER_FAILURE)
              .WithField("node_id", self_node_id_.Hex())
              .WithField("job_id", worker->GetAssignedJobId().Hex())
          << "Driver " << worker->WorkerId() << " died. Address: " << worker->IpAddress()
          << ":" << worker->Port() << ", Pid: " << worker->GetProcess().GetId()
          << ", JobId: " << worker->GetAssignedJobId();
    }
  }

  client->Close();

  // TODO(rkn): Tell the object manager that this client has disconnected so
  // that it can clean up the wait requests for this client. Currently I think
  // these can be leaked.
}

void NodeManager::ProcessDisconnectClientMessage(
    const std::shared_ptr<ClientConnection> &client, const uint8_t *message_data) {
  auto message = flatbuffers::GetRoot<protocol::DisconnectClient>(message_data);
  auto disconnect_type = static_cast<rpc::WorkerExitType>(message->disconnect_type());
  const auto &disconnect_detail = message->disconnect_detail()->str();
  const flatbuffers::Vector<uint8_t> *exception_pb =
      message->creation_task_exception_pb();

  std::unique_ptr<rpc::RayException> creation_task_exception = nullptr;
  if (exception_pb != nullptr) {
    creation_task_exception = std::make_unique<rpc::RayException>();
    creation_task_exception->ParseFromString(std::string(
        reinterpret_cast<const char *>(exception_pb->data()), exception_pb->size()));
  }
  DisconnectClient(
      client, disconnect_type, disconnect_detail, creation_task_exception.get());
}

void NodeManager::ProcessFetchOrReconstructMessage(
    const std::shared_ptr<ClientConnection> &client, const uint8_t *message_data) {
  auto message = flatbuffers::GetRoot<protocol::FetchOrReconstruct>(message_data);
  const auto refs =
      FlatbufferToObjectReference(*message->object_ids(), *message->owner_addresses());
  // TODO(ekl) we should be able to remove the fetch only flag along with the legacy
  // non-direct call support.
  if (message->fetch_only()) {
    std::shared_ptr<WorkerInterface> worker = worker_pool_.GetRegisteredWorker(client);
    if (!worker) {
      worker = worker_pool_.GetRegisteredDriver(client);
    }
    // Fetch requests can get re-ordered after the worker finishes, so make sure to
    // check the worker is still assigned a task to avoid leaks.
    if (worker && !worker->GetAssignedTaskId().IsNil()) {
      // This will start a fetch for the objects that gets canceled once the
      // objects are local, or if the worker dies.
      dependency_manager_.StartOrUpdateGetRequest(worker->WorkerId(), refs);
    }
  } else {
    // The values are needed. Add all requested objects to the list to
    // subscribe to in the task dependency manager. These objects will be
    // pulled from remote node managers. If an object's owner dies, an error
    // will be stored as the object's value.
    const TaskID task_id = from_flatbuf<TaskID>(*message->task_id());
    AsyncResolveObjects(client,
                        refs,
                        task_id,
                        /*ray_get=*/true,
                        /*mark_worker_blocked*/ message->mark_worker_blocked());
  }
}

void NodeManager::ProcessDirectCallTaskBlocked(
    const std::shared_ptr<ClientConnection> &client, const uint8_t *message_data) {
  auto message =
      flatbuffers::GetRoot<protocol::NotifyDirectCallTaskBlocked>(message_data);
  bool release_resources = message->release_resources();
  std::shared_ptr<WorkerInterface> worker = worker_pool_.GetRegisteredWorker(client);
  HandleDirectCallTaskBlocked(worker, release_resources);
}

void NodeManager::ProcessWaitRequestMessage(
    const std::shared_ptr<ClientConnection> &client, const uint8_t *message_data) {
  // Read the data.
  auto message = flatbuffers::GetRoot<protocol::WaitRequest>(message_data);
  std::vector<ObjectID> object_ids = from_flatbuf<ObjectID>(*message->object_ids());
  const auto refs =
      FlatbufferToObjectReference(*message->object_ids(), *message->owner_addresses());

  bool resolve_objects = false;
  for (auto const &object_id : object_ids) {
    if (!dependency_manager_.CheckObjectLocal(object_id)) {
      // At least one object requires resolution.
      resolve_objects = true;
    }
  }

  const TaskID &current_task_id = from_flatbuf<TaskID>(*message->task_id());
  bool was_blocked = message->mark_worker_blocked();
  if (resolve_objects) {
    // Resolve any missing objects. This is a no-op for any objects that are
    // already local. Missing objects will be pulled from remote node managers.
    // If an object's owner dies, an error will be stored as the object's
    // value.
    AsyncResolveObjects(client,
                        refs,
                        current_task_id,
                        /*ray_get=*/false,
                        /*mark_worker_blocked*/ was_blocked);
  }
  uint64_t num_required_objects = static_cast<uint64_t>(message->num_ready_objects());
  wait_manager_.Wait(
      object_ids,
      message->timeout(),
      num_required_objects,
      [this, resolve_objects, was_blocked, client, current_task_id](
          std::vector<ObjectID> ready, std::vector<ObjectID> remaining) {
        // Write the data.
        flatbuffers::FlatBufferBuilder fbb;
        flatbuffers::Offset<protocol::WaitReply> wait_reply = protocol::CreateWaitReply(
            fbb, to_flatbuf(fbb, ready), to_flatbuf(fbb, remaining));
        fbb.Finish(wait_reply);

        auto status =
            client->WriteMessage(static_cast<int64_t>(protocol::MessageType::WaitReply),
                                 fbb.GetSize(),
                                 fbb.GetBufferPointer());
        if (status.ok()) {
          // The client is unblocked now because the wait call has returned.
          if (resolve_objects) {
            AsyncResolveObjectsFinish(client, current_task_id, was_blocked);
          }
        } else {
          // We failed to write to the client, so disconnect the client.
          std::ostringstream stream;
          stream << "Failed to write WaitReply to the client. Status " << status
                 << ", message: " << status.message();
          DisconnectClient(client, rpc::WorkerExitType::SYSTEM_ERROR, stream.str());
        }
      });
}

void NodeManager::ProcessWaitForDirectActorCallArgsRequestMessage(
    const std::shared_ptr<ClientConnection> &client, const uint8_t *message_data) {
  // Read the data.
  auto message =
      flatbuffers::GetRoot<protocol::WaitForDirectActorCallArgsRequest>(message_data);
  std::vector<ObjectID> object_ids = from_flatbuf<ObjectID>(*message->object_ids());
  int64_t tag = message->tag();
  // Resolve any missing objects. This will pull the objects from remote node
  // managers or store an error if the objects have failed.
  const auto refs =
      FlatbufferToObjectReference(*message->object_ids(), *message->owner_addresses());
  AsyncResolveObjects(client,
                      refs,
                      TaskID::Nil(),
                      /*ray_get=*/false,
                      /*mark_worker_blocked*/ false);
  // De-duplicate the object IDs.
  absl::flat_hash_set<ObjectID> object_id_set(object_ids.begin(), object_ids.end());
  object_ids.assign(object_id_set.begin(), object_id_set.end());
  wait_manager_.Wait(
      object_ids,
      -1,
      object_ids.size(),
      [this, client, tag](std::vector<ObjectID> ready, std::vector<ObjectID> remaining) {
        RAY_CHECK(remaining.empty());
        std::shared_ptr<WorkerInterface> worker =
            worker_pool_.GetRegisteredWorker(client);
        if (!worker) {
          RAY_LOG(ERROR) << "Lost worker for wait request " << client;
        } else {
          worker->DirectActorCallArgWaitComplete(tag);
        }
      });
}

void NodeManager::ProcessPushErrorRequestMessage(const uint8_t *message_data) {
  auto message = flatbuffers::GetRoot<protocol::PushErrorRequest>(message_data);

  auto const &type = string_from_flatbuf(*message->type());
  auto const &error_message = string_from_flatbuf(*message->error_message());
  double timestamp = message->timestamp();
  JobID job_id = from_flatbuf<JobID>(*message->job_id());
  auto error_data_ptr = gcs::CreateErrorTableData(type, error_message, timestamp, job_id);
  RAY_CHECK_OK(gcs_client_->Errors().AsyncReportJobError(error_data_ptr, nullptr));
}

void NodeManager::HandleUpdateResourceUsage(rpc::UpdateResourceUsageRequest request,
                                            rpc::UpdateResourceUsageReply *reply,
                                            rpc::SendReplyCallback send_reply_callback) {
  rpc::ResourceUsageBroadcastData resource_usage_batch;
  resource_usage_batch.ParseFromString(request.serialized_resource_usage_batch());
  // When next_resource_seq_no_ == 0 it means it just started.
  // TODO: Fetch a snapshot from gcs for lightweight resource broadcasting
  if (next_resource_seq_no_ != 0 &&
      resource_usage_batch.seq_no() != next_resource_seq_no_) {
    // TODO (Alex): Ideally we would be really robust, and potentially eagerly
    // pull a full resource "snapshot" from gcs to make sure our state doesn't
    // diverge from GCS.
    RAY_LOG(WARNING)
        << "Raylet may have missed a resource broadcast. This either means that GCS has "
           "restarted, the network is heavily congested and is dropping, reordering, or "
           "duplicating packets. Expected seq#: "
        << next_resource_seq_no_ << ", but got: " << resource_usage_batch.seq_no() << ".";
    if (resource_usage_batch.seq_no() < next_resource_seq_no_) {
      RAY_LOG(WARNING) << "Discard the the resource update since local version is newer";
      return;
    }
  }
  next_resource_seq_no_ = resource_usage_batch.seq_no() + 1;

  bool updated = false;
  for (const auto &resource_change_or_data : resource_usage_batch.batch()) {
    if (resource_change_or_data.has_data()) {
      const auto &resource_usage = resource_change_or_data.data();
      auto node_id = NodeID::FromBinary(resource_usage.node_id());
      // Skip messages from self.
      if (node_id != self_node_id_) {
        if (UpdateResourceUsage(node_id, resource_usage)) {
          updated = true;
        }
      }
    } else if (resource_change_or_data.has_change()) {
      const auto &resource_notification = resource_change_or_data.change();
      auto node_id = NodeID::FromBinary(resource_notification.node_id());
      if (resource_notification.updated_resources_size() != 0) {
        auto resources = ResourceMapToResourceRequest(
            MapFromProtobuf(resource_notification.updated_resources()), false);
        if (ResourceCreateUpdated(node_id, resources)) {
          updated = true;
        }
      }

      if (resource_notification.deleted_resources_size() != 0) {
        if (ResourceDeleted(
                node_id, VectorFromProtobuf(resource_notification.deleted_resources()))) {
          updated = true;
        }
      }
    }
  }

  if (updated) {
    cluster_task_manager_->ScheduleAndDispatchTasks();
  }
  send_reply_callback(Status::OK(), nullptr, nullptr);
}

void NodeManager::HandleRequestResourceReport(
    rpc::RequestResourceReportRequest request,
    rpc::RequestResourceReportReply *reply,
    rpc::SendReplyCallback send_reply_callback) {
  auto resources_data = reply->mutable_resources();
  FillResourceReport(*resources_data);
  resources_data->set_cluster_full_of_actors_detected(resource_deadlock_warned_ >= 1);

  send_reply_callback(Status::OK(), nullptr, nullptr);
}

void NodeManager::HandleGetResourceLoad(rpc::GetResourceLoadRequest request,
                                        rpc::GetResourceLoadReply *reply,
                                        rpc::SendReplyCallback send_reply_callback) {
  auto resources_data = reply->mutable_resources();
  resources_data->set_node_id(self_node_id_.Binary());
  resources_data->set_node_manager_address(initial_config_.node_manager_address);
  cluster_task_manager_->FillResourceUsage(*resources_data, nullptr);
  send_reply_callback(Status::OK(), nullptr, nullptr);
}

void NodeManager::HandleReportWorkerBacklog(rpc::ReportWorkerBacklogRequest request,
                                            rpc::ReportWorkerBacklogReply *reply,
                                            rpc::SendReplyCallback send_reply_callback) {
  const WorkerID worker_id = WorkerID::FromBinary(request.worker_id());
  local_task_manager_->ClearWorkerBacklog(worker_id);
  std::unordered_set<SchedulingClass> seen;
  for (const auto &backlog_report : request.backlog_reports()) {
    const TaskSpecification resource_spec(backlog_report.resource_spec());
    const SchedulingClass scheduling_class = resource_spec.GetSchedulingClass();
    RAY_CHECK(seen.find(scheduling_class) == seen.end());
    local_task_manager_->SetWorkerBacklog(
        scheduling_class, worker_id, backlog_report.backlog_size());
  }
  send_reply_callback(Status::OK(), nullptr, nullptr);
}

void NodeManager::HandleRequestWorkerLease(rpc::RequestWorkerLeaseRequest request,
                                           rpc::RequestWorkerLeaseReply *reply,
                                           rpc::SendReplyCallback send_reply_callback) {
  rpc::Task task_message;
  task_message.mutable_task_spec()->CopyFrom(request.resource_spec());
  RayTask task(task_message);
  const bool is_actor_creation_task = task.GetTaskSpecification().IsActorCreationTask();
  ActorID actor_id = ActorID::Nil();
  metrics_num_task_scheduled_ += 1;

  if (is_actor_creation_task) {
    actor_id = task.GetTaskSpecification().ActorCreationId();
  }

  if (RayConfig::instance().enable_worker_prestart()) {
    auto task_spec = task.GetTaskSpecification();
    // We floor the available CPUs to the nearest integer to avoid starting too
    // many workers when there is less than 1 CPU left. Otherwise, we could end
    // up repeatedly starting the worker, then killing it because it idles for
    // too long. The downside is that we will be slower to schedule tasks that
    // could use a fraction of a CPU.
    int64_t available_cpus = static_cast<int64_t>(
        cluster_resource_scheduler_->GetLocalResourceManager().GetLocalAvailableCpus());
    worker_pool_.PrestartWorkers(task_spec, request.backlog_size(), available_cpus);
  }

  auto send_reply_callback_wrapper =
      [this, is_actor_creation_task, actor_id, reply, send_reply_callback](
          Status status, std::function<void()> success, std::function<void()> failure) {
        if (reply->rejected() && is_actor_creation_task) {
          auto resources_data = reply->mutable_resources_data();
          resources_data->set_node_id(self_node_id_.Binary());
          // If resources are not enough due to normal tasks' preemption
          // for GCS based actor scheduling, return
          // with normal task resource usages so GCS can fast update
          // its resource view of this raylet.
          if (RayConfig::instance().gcs_actor_scheduling_enabled()) {
            auto normal_task_resources = local_task_manager_->CalcNormalTaskResources();
            RAY_LOG(DEBUG) << "Reject leasing as the raylet has no enough resources."
                           << " actor_id = " << actor_id << ", normal_task_resources = "
                           << normal_task_resources.DebugString()
                           << ", local_resoruce_view = "
                           << cluster_resource_scheduler_->GetClusterResourceManager()
                                  .GetNodeResourceViewString(
                                      scheduling::NodeID(self_node_id_.Binary()));
            resources_data->set_resources_normal_task_changed(true);
            auto resource_map = normal_task_resources.ToResourceMap();
            resources_data->mutable_resources_normal_task()->insert(resource_map.begin(),
                                                                    resource_map.end());
            resources_data->set_resources_normal_task_timestamp(
                absl::GetCurrentTimeNanos());
          }
        }
        send_reply_callback(status, success, failure);
      };

  cluster_task_manager_->QueueAndScheduleTask(task,
                                              request.grant_or_reject(),
                                              request.is_selected_based_on_locality(),
                                              reply,
                                              send_reply_callback_wrapper);
}

void NodeManager::HandlePrepareBundleResources(
    rpc::PrepareBundleResourcesRequest request,
    rpc::PrepareBundleResourcesReply *reply,
    rpc::SendReplyCallback send_reply_callback) {
  std::vector<std::shared_ptr<const BundleSpecification>> bundle_specs;
  for (int index = 0; index < request.bundle_specs_size(); index++) {
    bundle_specs.emplace_back(
        std::make_shared<BundleSpecification>(request.bundle_specs(index)));
  }
  RAY_LOG(DEBUG) << "Request to prepare resources for bundles: "
                 << GetDebugStringForBundles(bundle_specs);
  auto prepared = placement_group_resource_manager_->PrepareBundles(bundle_specs);
  reply->set_success(prepared);
  send_reply_callback(Status::OK(), nullptr, nullptr);
}

void NodeManager::HandleCommitBundleResources(
    rpc::CommitBundleResourcesRequest request,
    rpc::CommitBundleResourcesReply *reply,
    rpc::SendReplyCallback send_reply_callback) {
  std::vector<std::shared_ptr<const BundleSpecification>> bundle_specs;
  for (int index = 0; index < request.bundle_specs_size(); index++) {
    bundle_specs.emplace_back(
        std::make_shared<BundleSpecification>(request.bundle_specs(index)));
  }
  RAY_LOG(DEBUG) << "Request to commit resources for bundles: "
                 << GetDebugStringForBundles(bundle_specs);
  placement_group_resource_manager_->CommitBundles(bundle_specs);
  if (RayConfig::instance().use_ray_syncer()) {
    // To reduce the lag, we trigger a broadcasting immediately.
    RAY_CHECK(ray_syncer_.OnDemandBroadcasting(syncer::MessageType::RESOURCE_VIEW));
  }
  send_reply_callback(Status::OK(), nullptr, nullptr);

  cluster_task_manager_->ScheduleAndDispatchTasks();
}

void NodeManager::HandleCancelResourceReserve(
    rpc::CancelResourceReserveRequest request,
    rpc::CancelResourceReserveReply *reply,
    rpc::SendReplyCallback send_reply_callback) {
  auto bundle_spec = BundleSpecification(request.bundle_spec());
  RAY_LOG(DEBUG) << "Request to cancel reserved resource is received, "
                 << bundle_spec.DebugString();

  // Kill all workers that are currently associated with the placement group.
  // NOTE: We can't traverse directly with `leased_workers_`, because `DestroyWorker` will
  // delete the element of `leased_workers_`. So we need to filter out
  // `workers_associated_with_pg` separately.
  std::vector<std::shared_ptr<WorkerInterface>> workers_associated_with_pg;
  for (const auto &worker_it : leased_workers_) {
    auto &worker = worker_it.second;
    if (worker->GetBundleId().first == bundle_spec.PlacementGroupId()) {
      workers_associated_with_pg.emplace_back(worker);
    }
  }
  for (const auto &worker : workers_associated_with_pg) {
    std::ostringstream stream;
    stream
        << "Destroying worker since its placement group was removed. Placement group id: "
        << worker->GetBundleId().first
        << ", bundle index: " << bundle_spec.BundleId().second
        << ", task id: " << worker->GetAssignedTaskId()
        << ", actor id: " << worker->GetActorId()
        << ", worker id: " << worker->WorkerId();
    const auto &message = stream.str();
    RAY_LOG(DEBUG) << message;
    DestroyWorker(worker, rpc::WorkerExitType::INTENDED_SYSTEM_EXIT, message);
  }

  // Return bundle resources.
  placement_group_resource_manager_->ReturnBundle(bundle_spec);
  if (RayConfig::instance().use_ray_syncer()) {
    // To reduce the lag, we trigger a broadcasting immediately.
    RAY_CHECK(ray_syncer_.OnDemandBroadcasting(syncer::MessageType::RESOURCE_VIEW));
  }
  cluster_task_manager_->ScheduleAndDispatchTasks();
  send_reply_callback(Status::OK(), nullptr, nullptr);
}

void NodeManager::HandleReturnWorker(rpc::ReturnWorkerRequest request,
                                     rpc::ReturnWorkerReply *reply,
                                     rpc::SendReplyCallback send_reply_callback) {
  // Read the resource spec submitted by the client.
  auto worker_id = WorkerID::FromBinary(request.worker_id());
  std::shared_ptr<WorkerInterface> worker = leased_workers_[worker_id];

  Status status;
  leased_workers_.erase(worker_id);

  if (worker) {
    if (request.disconnect_worker()) {
      // The worker should be destroyed.
      DisconnectClient(worker->Connection(),
                       rpc::WorkerExitType::SYSTEM_ERROR,
                       "The leased worker has unrecoverable failure. Worker is requested "
                       "to be destroyed when it is returned.");
    } else {
      if (worker->IsBlocked()) {
        // Handle the edge case where the worker was returned before we got the
        // unblock RPC by unblocking it immediately (unblock is idempotent).
        HandleDirectCallTaskUnblocked(worker);
      }
      local_task_manager_->ReleaseWorkerResources(worker);
      // If the worker is exiting, don't add it to our pool. The worker will cleanup
      // and terminate itself.
      if (!request.worker_exiting()) {
        HandleWorkerAvailable(worker);
      }
    }
  } else {
    status = Status::Invalid("Returned worker does not exist any more");
  }
  send_reply_callback(status, nullptr, nullptr);
}

void NodeManager::HandleShutdownRaylet(rpc::ShutdownRayletRequest request,
                                       rpc::ShutdownRayletReply *reply,
                                       rpc::SendReplyCallback send_reply_callback) {
  RAY_LOG(INFO)
      << "Shutdown RPC has received. Shutdown will happen after the RPC is replied.";
  // Exit right away if it is not graceful.
  if (!request.graceful()) {
    std::_Exit(EXIT_SUCCESS);
  }
  if (is_node_drained_) {
    RAY_LOG(INFO) << "Node already has received the shutdown request. The shutdown "
                     "request RPC is ignored.";
    return;
  }
  auto shutdown_after_reply = []() {
    // Note that the callback is posted to the io service after the shutdown GRPC request
    // is replied. Otherwise, the RPC might not be replied to GCS before it shutsdown
    // itself. Implementation note: When raylet is shutdown by ray stop, the CLI sends a
    // sigterm. Raylet knows how to gracefully shutdown when it receives a sigterm. Here,
    // we raise a sigterm to itself so that it can re-use the same graceful shutdown code
    // path. The sigterm is handled in the entry point (raylet/main.cc)'s signal handler.
    auto signo = SIGTERM;
    RAY_LOG(INFO) << "Sending a signal to itself. shutting down. "
                  << ". Signo: " << signo;
    // raise return 0 if succeeds. If it fails to gracefully shutdown, it kills itself
    // forcefully.
    RAY_CHECK(std::raise(signo) == 0)
        << "There was a failure while sending a sigterm to itself. The process will not "
           "gracefully shutdown.";
  };
  is_node_drained_ = true;
  send_reply_callback(Status::OK(), shutdown_after_reply, shutdown_after_reply);
}

void NodeManager::HandleReleaseUnusedWorkers(rpc::ReleaseUnusedWorkersRequest request,
                                             rpc::ReleaseUnusedWorkersReply *reply,
                                             rpc::SendReplyCallback send_reply_callback) {
  std::unordered_set<WorkerID> in_use_worker_ids;
  for (int index = 0; index < request.worker_ids_in_use_size(); ++index) {
    auto worker_id = WorkerID::FromBinary(request.worker_ids_in_use(index));
    in_use_worker_ids.emplace(worker_id);
  }

  std::vector<WorkerID> unused_worker_ids;
  for (auto &iter : leased_workers_) {
    // We need to exclude workers used by common tasks.
    // Because they are not used by GCS.
    if (!iter.second->GetActorId().IsNil() && !in_use_worker_ids.count(iter.first)) {
      unused_worker_ids.emplace_back(iter.first);
    }
  }

  for (auto &iter : unused_worker_ids) {
    leased_workers_.erase(iter);
  }

  send_reply_callback(Status::OK(), nullptr, nullptr);
}

void NodeManager::HandleCancelWorkerLease(rpc::CancelWorkerLeaseRequest request,
                                          rpc::CancelWorkerLeaseReply *reply,
                                          rpc::SendReplyCallback send_reply_callback) {
  const TaskID task_id = TaskID::FromBinary(request.task_id());
  bool canceled = cluster_task_manager_->CancelTask(task_id);
  // The task cancellation failed if we did not have the task queued, since
  // this means that we may not have received the task request yet. It is
  // successful if we did have the task queued, since we have now replied to
  // the client that requested the lease.
  reply->set_success(canceled);
  send_reply_callback(Status::OK(), nullptr, nullptr);
}

void NodeManager::MarkObjectsAsFailed(
    const ErrorType &error_type,
    const std::vector<rpc::ObjectReference> objects_to_fail,
    const JobID &job_id) {
  // TODO(swang): Ideally we should return the error directly to the client
  // that needs this object instead of storing the object in plasma, which is
  // not guaranteed to succeed. This avoids hanging the client if plasma is not
  // reachable.
  const std::string meta = std::to_string(static_cast<int>(error_type));
  for (const auto &ref : objects_to_fail) {
    ObjectID object_id = ObjectID::FromBinary(ref.object_id());
    RAY_LOG(DEBUG) << "Mark the object id " << object_id << " as failed due to "
                   << error_type;
    std::shared_ptr<Buffer> data;
    Status status;
    status = store_client_.TryCreateImmediately(
        object_id,
        ref.owner_address(),
        0,
        reinterpret_cast<const uint8_t *>(meta.c_str()),
        meta.length(),
        &data,
        plasma::flatbuf::ObjectSource::ErrorStoredByRaylet);
    if (status.ok()) {
      status = store_client_.Seal(object_id);
    }
    if (!status.ok() && !status.IsObjectExists()) {
      RAY_LOG(DEBUG) << "Marking plasma object failed " << object_id;
      // If we failed to save the error code, log a warning and push an error message
      // to the driver.
      std::ostringstream stream;
      stream << "A plasma error (" << status.ToString() << ") occurred while saving"
             << " error code to object " << object_id << ". Anyone who's getting this"
             << " object may hang forever.";
      std::string error_message = stream.str();
      RAY_LOG(ERROR) << error_message;
      auto error_data_ptr =
          gcs::CreateErrorTableData("task", error_message, current_time_ms(), job_id);
      RAY_CHECK_OK(gcs_client_->Errors().AsyncReportJobError(error_data_ptr, nullptr));
    }
  }
}

void NodeManager::HandleDirectCallTaskBlocked(
    const std::shared_ptr<WorkerInterface> &worker, bool release_resources) {
  if (!worker || worker->IsBlocked() || worker->GetAssignedTaskId().IsNil() ||
      !release_resources) {
    return;  // The worker may have died or is no longer processing the task.
  }
  local_task_manager_->ReleaseCpuResourcesFromUnblockedWorker(worker);
  cluster_task_manager_->ScheduleAndDispatchTasks();
}

void NodeManager::HandleDirectCallTaskUnblocked(
    const std::shared_ptr<WorkerInterface> &worker) {
  if (!worker || worker->GetAssignedTaskId().IsNil()) {
    return;  // The worker may have died or is no longer processing the task.
  }

  // First, always release task dependencies. This ensures we don't leak resources even
  // if we don't need to unblock the worker below.
  dependency_manager_.CancelGetRequest(worker->WorkerId());

  if (worker->IsBlocked()) {
    local_task_manager_->ReturnCpuResourcesToBlockedWorker(worker);
    cluster_task_manager_->ScheduleAndDispatchTasks();
  }
}

void NodeManager::AsyncResolveObjects(
    const std::shared_ptr<ClientConnection> &client,
    const std::vector<rpc::ObjectReference> &required_object_refs,
    const TaskID &current_task_id,
    bool ray_get,
    bool mark_worker_blocked) {
  std::shared_ptr<WorkerInterface> worker = worker_pool_.GetRegisteredWorker(client);
  if (!worker) {
    // The client is a driver. Drivers do not hold resources, so we simply mark
    // the task as blocked.
    worker = worker_pool_.GetRegisteredDriver(client);
  }

  RAY_CHECK(worker);
  // Subscribe to the objects required by the task. These objects will be
  // fetched and/or restarted as necessary, until the objects become local
  // or are unsubscribed.
  if (ray_get) {
    dependency_manager_.StartOrUpdateGetRequest(worker->WorkerId(), required_object_refs);
  } else {
    dependency_manager_.StartOrUpdateWaitRequest(worker->WorkerId(),
                                                 required_object_refs);
  }
}

void NodeManager::AsyncResolveObjectsFinish(
    const std::shared_ptr<ClientConnection> &client,
    const TaskID &current_task_id,
    bool was_blocked) {
  std::shared_ptr<WorkerInterface> worker = worker_pool_.GetRegisteredWorker(client);
  if (!worker) {
    // The client is a driver. Drivers do not hold resources, so we simply
    // mark the driver as unblocked.
    worker = worker_pool_.GetRegisteredDriver(client);
  }

  RAY_CHECK(worker);
  // Unsubscribe from any `ray.get` objects that the task was blocked on.  Any
  // fetch or reconstruction operations to make the objects local are canceled.
  // `ray.wait` calls will stay active until the objects become local, or the
  // task/actor that called `ray.wait` exits.
  dependency_manager_.CancelGetRequest(worker->WorkerId());
  // Mark the task as unblocked.
  if (was_blocked) {
    worker->RemoveBlockedTaskId(current_task_id);
  }
}

bool NodeManager::FinishAssignedTask(const std::shared_ptr<WorkerInterface> &worker_ptr) {
  // TODO (Alex): We should standardize to pass
  // std::shared_ptr<WorkerInterface> instead of refs.
  auto &worker = *worker_ptr;
  TaskID task_id = worker.GetAssignedTaskId();
  RAY_LOG(DEBUG) << "Finished task " << task_id;

  RayTask task;
  local_task_manager_->TaskFinished(worker_ptr, &task);

  const auto &spec = task.GetTaskSpecification();  //
  if ((spec.IsActorCreationTask())) {
    // If this was an actor or actor creation task, handle the actor's new
    // state.
    FinishAssignedActorCreationTask(worker, task);
  } else {
    // If this was a non-actor task, then cancel any ray.wait calls that were
    // made during the task execution.
    dependency_manager_.CancelWaitRequest(worker.WorkerId());
  }

  // Notify the task dependency manager that this task has finished execution.
  dependency_manager_.CancelGetRequest(worker.WorkerId());

  if (!spec.IsActorCreationTask()) {
    // Unset the worker's assigned task. We keep the assigned task ID for
    // direct actor creation calls because this ID is used later if the actor
    // requires objects from plasma.
    worker.AssignTaskId(TaskID::Nil());
    worker.SetOwnerAddress(rpc::Address());
  }
  // Direct actors will be assigned tasks via the core worker and therefore are
  // not idle.
  return !spec.IsActorCreationTask();
}

void NodeManager::FinishAssignedActorCreationTask(WorkerInterface &worker,
                                                  const RayTask &task) {
  RAY_LOG(DEBUG) << "Finishing assigned actor creation task";
  const TaskSpecification task_spec = task.GetTaskSpecification();
  ActorID actor_id = task_spec.ActorCreationId();

  // This was an actor creation task. Convert the worker to an actor.
  worker.AssignActorId(actor_id);

  if (task_spec.IsDetachedActor()) {
    worker.MarkDetachedActor();
    auto job_id = task.GetTaskSpecification().JobId();
    auto job_config = worker_pool_.GetJobConfig(job_id);
    RAY_CHECK(job_config);
  }
}

void NodeManager::HandleObjectLocal(const ObjectInfo &object_info) {
  const ObjectID &object_id = object_info.object_id;
  // Notify the task dependency manager that this object is local.
  const auto ready_task_ids = dependency_manager_.HandleObjectLocal(object_id);
  RAY_LOG(DEBUG) << "Object local " << object_id << ", "
                 << " on " << self_node_id_ << ", " << ready_task_ids.size()
                 << " tasks ready";
  local_task_manager_->TasksUnblocked(ready_task_ids);

  // Notify the wait manager that this object is local.
  wait_manager_.HandleObjectLocal(object_id);

  auto waiting_workers = absl::flat_hash_set<std::shared_ptr<WorkerInterface>>();
  {
    absl::MutexLock guard(&plasma_object_notification_lock_);
    auto waiting = this->async_plasma_objects_notification_.extract(object_id);
    if (!waiting.empty()) {
      waiting_workers.swap(waiting.mapped());
    }
  }
  rpc::PlasmaObjectReadyRequest request;
  request.set_object_id(object_id.Binary());

  for (auto worker : waiting_workers) {
    worker->rpc_client()->PlasmaObjectReady(
        request, [](Status status, const rpc::PlasmaObjectReadyReply &reply) {
          if (!status.ok()) {
            RAY_LOG(INFO) << "Problem with telling worker that plasma object is ready"
                          << status.ToString();
          }
        });
  }
}

bool NodeManager::IsActorCreationTask(const TaskID &task_id) {
  auto actor_id = task_id.ActorId();
  if (!actor_id.IsNil() && task_id == TaskID::ForActorCreationTask(actor_id)) {
    // This task ID corresponds to an actor creation task.
    return true;
  }

  return false;
}

void NodeManager::HandleObjectMissing(const ObjectID &object_id) {
  // Notify the task dependency manager that this object is no longer local.
  const auto waiting_task_ids = dependency_manager_.HandleObjectMissing(object_id);
  std::stringstream result;
  result << "Object missing " << object_id << ", "
         << " on " << self_node_id_ << ", " << waiting_task_ids.size()
         << " tasks waiting";
  if (waiting_task_ids.size() > 0) {
    result << ", tasks: ";
    for (const auto &task_id : waiting_task_ids) {
      result << task_id << "  ";
    }
  }
  RAY_LOG(DEBUG) << result.str();
}

void NodeManager::ProcessSubscribePlasmaReady(
    const std::shared_ptr<ClientConnection> &client, const uint8_t *message_data) {
  std::shared_ptr<WorkerInterface> associated_worker =
      worker_pool_.GetRegisteredWorker(client);
  if (associated_worker == nullptr) {
    associated_worker = worker_pool_.GetRegisteredDriver(client);
  }
  RAY_CHECK(associated_worker != nullptr)
      << "No worker exists for CoreWorker with client: " << client->DebugString();

  auto message = flatbuffers::GetRoot<protocol::SubscribePlasmaReady>(message_data);
  ObjectID id = from_flatbuf<ObjectID>(*message->object_id());

  if (dependency_manager_.CheckObjectLocal(id)) {
    // Object is already local, so we directly fire the callback to tell the core worker
    // that the plasma object is ready.
    rpc::PlasmaObjectReadyRequest request;
    request.set_object_id(id.Binary());

    RAY_LOG(DEBUG) << "Object " << id << " is already local, firing callback directly.";
    associated_worker->rpc_client()->PlasmaObjectReady(
        request, [](Status status, const rpc::PlasmaObjectReadyReply &reply) {
          if (!status.ok()) {
            RAY_LOG(INFO) << "Problem with telling worker that plasma object is ready"
                          << status.ToString();
          }
        });
  } else {
    // The object is not local, so we are subscribing to pull and wait for the objects.
    std::vector<rpc::ObjectReference> refs = {FlatbufferToSingleObjectReference(
        *message->object_id(), *message->owner_address())};

    // NOTE(simon): This call will issue a pull request to remote workers and make sure
    // the object will be local.
    // 1. We currently do not allow user to cancel this call. The object will be pulled
    //    even if the `await object_ref` is cancelled.
    // 2. We currently do not handle edge cases with object eviction where the object
    //    is local at this time but when the core worker was notified, the object is
    //    is evicted. The core worker should be able to handle evicted object in this
    //    case.
    dependency_manager_.StartOrUpdateWaitRequest(associated_worker->WorkerId(), refs);

    // Add this worker to the listeners for the object ID.
    {
      absl::MutexLock guard(&plasma_object_notification_lock_);
      async_plasma_objects_notification_[id].insert(associated_worker);
    }
  }
}

void NodeManager::DumpDebugState() const {
  std::fstream fs;
  fs.open(initial_config_.log_dir + "/debug_state.txt",
          std::fstream::out | std::fstream::trunc);
  fs << DebugString();
  fs.close();
}

const NodeManagerConfig &NodeManager::GetInitialConfig() const { return initial_config_; }

std::string NodeManager::DebugString() const {
  std::stringstream result;
  uint64_t now_ms = current_time_ms();
  result << "NodeManager:";
  result << "\nNode ID: " << self_node_id_;
  result << "\nNode name: " << self_node_name_;
  result << "\nInitialConfigResources: " << initial_config_.resource_config.DebugString();
  if (cluster_task_manager_ != nullptr) {
    result << "\nClusterTaskManager:\n";
    result << cluster_task_manager_->DebugStr();
  }
  result << "\nClusterResources:";
  result << "\n" << local_object_manager_.DebugString();
  result << "\n" << object_manager_.DebugString();
  result << "\n" << gcs_client_->DebugString();
  result << "\n" << worker_pool_.DebugString();
  result << "\n" << dependency_manager_.DebugString();
  result << "\n" << wait_manager_.DebugString();
  result << "\n" << core_worker_subscriber_->DebugString();
  {
    absl::MutexLock guard(&plasma_object_notification_lock_);
    result << "\nnum async plasma notifications: "
           << async_plasma_objects_notification_.size();
  }

  result << "\nRemote node managers: ";
  for (const auto &entry : remote_node_manager_addresses_) {
    result << "\n" << entry.first;
  }

  // Event stats.
  result << "\nEvent stats:" << io_service_.stats().StatsString();

  result << "\nDebugString() time ms: " << (current_time_ms() - now_ms);
  return result.str();
}

// Summarizes a Census view and tag values into a compact string, e.g.,
// "Tag1:Value1,Tag2:Value2,Tag3:Value3".
std::string compact_tag_string(const opencensus::stats::ViewDescriptor &view,
                               const std::vector<std::string> &values) {
  std::stringstream result;
  const auto &keys = view.columns();
  for (size_t i = 0; i < values.size(); i++) {
    result << keys[i].name() << ":" << values[i];
    if (i < values.size() - 1) {
      result << ",";
    }
  }
  return result.str();
}

bool NodeManager::GetObjectsFromPlasma(const std::vector<ObjectID> &object_ids,
                                       std::vector<std::unique_ptr<RayObject>> *results) {
  // Pin the objects in plasma by getting them and holding a reference to
  // the returned buffer.
  // NOTE: the caller must ensure that the objects already exist in plasma before
  // sending a PinObjectIDs request.
  std::vector<plasma::ObjectBuffer> plasma_results;
  // TODO(swang): This `Get` has a timeout of 0, so the plasma store will not
  // block when serving the request. However, if the plasma store is under
  // heavy load, then this request can still block the NodeManager event loop
  // since we must wait for the plasma store's reply. We should consider using
  // an `AsyncGet` instead.
  if (!store_client_
           .Get(object_ids, /*timeout_ms=*/0, &plasma_results, /*is_from_worker=*/false)
           .ok()) {
    return false;
  }

  for (const auto &plasma_result : plasma_results) {
    if (plasma_result.data == nullptr) {
      results->push_back(nullptr);
    } else {
      results->emplace_back(std::unique_ptr<RayObject>(
          new RayObject(plasma_result.data, plasma_result.metadata, {})));
    }
  }
  return true;
}

void NodeManager::HandlePinObjectIDs(rpc::PinObjectIDsRequest request,
                                     rpc::PinObjectIDsReply *reply,
                                     rpc::SendReplyCallback send_reply_callback) {
  std::vector<ObjectID> object_ids;
  object_ids.reserve(request.object_ids_size());
  for (const auto &object_id_binary : request.object_ids()) {
    object_ids.push_back(ObjectID::FromBinary(object_id_binary));
  }
  std::vector<std::unique_ptr<RayObject>> results;
  if (!GetObjectsFromPlasma(object_ids, &results)) {
    for (size_t i = 0; i < object_ids.size(); ++i) {
      reply->add_successes(false);
    }
  } else {
    RAY_CHECK_EQ(object_ids.size(), results.size());
    auto object_id_it = object_ids.begin();
    auto result_it = results.begin();
    while (object_id_it != object_ids.end()) {
      if (*result_it == nullptr) {
        RAY_LOG(DEBUG) << "Failed to get object in the object store: " << *object_id_it
                       << ". This should only happen when the owner tries to pin a "
                       << "secondary copy and it's evicted in the meantime";
        object_id_it = object_ids.erase(object_id_it);
        result_it = results.erase(result_it);
        reply->add_successes(false);
      } else {
        ++object_id_it;
        ++result_it;
        reply->add_successes(true);
      }
    }
    // Wait for the object to be freed by the owner, which keeps the ref count.
    ObjectID generator_id = request.has_generator_id()
                                ? ObjectID::FromBinary(request.generator_id())
                                : ObjectID::Nil();
    local_object_manager_.PinObjectsAndWaitForFree(
        object_ids, std::move(results), request.owner_address(), generator_id);
  }
  RAY_CHECK_EQ(request.object_ids_size(), reply->successes_size());
  send_reply_callback(Status::OK(), nullptr, nullptr);
}

void NodeManager::HandleGetSystemConfig(rpc::GetSystemConfigRequest request,
                                        rpc::GetSystemConfigReply *reply,
                                        rpc::SendReplyCallback send_reply_callback) {
  reply->set_system_config(initial_config_.raylet_config);
  send_reply_callback(Status::OK(), nullptr, nullptr);
}

void NodeManager::HandleGetNodeStats(rpc::GetNodeStatsRequest node_stats_request,
                                     rpc::GetNodeStatsReply *reply,
                                     rpc::SendReplyCallback send_reply_callback) {
  cluster_task_manager_->FillPendingActorInfo(reply);
  // Report object spilling stats.
  local_object_manager_.FillObjectSpillingStats(reply);
  // Report object store stats.
  object_manager_.FillObjectStoreStats(reply);
  // Ensure we never report an empty set of metrics.
  if (!recorded_metrics_) {
    RecordMetrics();
  }
  for (const auto &view : opencensus::stats::StatsExporter::GetViewData()) {
    auto view_data = reply->add_view_data();
    view_data->set_view_name(view.first.name());
    if (view.second.type() == opencensus::stats::ViewData::Type::kInt64) {
      for (const auto &measure : view.second.int_data()) {
        auto measure_data = view_data->add_measures();
        measure_data->set_tags(compact_tag_string(view.first, measure.first));
        measure_data->set_int_value(measure.second);
      }
    } else if (view.second.type() == opencensus::stats::ViewData::Type::kDouble) {
      for (const auto &measure : view.second.double_data()) {
        auto measure_data = view_data->add_measures();
        measure_data->set_tags(compact_tag_string(view.first, measure.first));
        measure_data->set_double_value(measure.second);
      }
    } else {
      RAY_CHECK(view.second.type() == opencensus::stats::ViewData::Type::kDistribution);
      for (const auto &measure : view.second.distribution_data()) {
        auto measure_data = view_data->add_measures();
        measure_data->set_tags(compact_tag_string(view.first, measure.first));
        measure_data->set_distribution_min(measure.second.min());
        measure_data->set_distribution_mean(measure.second.mean());
        measure_data->set_distribution_max(measure.second.max());
        measure_data->set_distribution_count(measure.second.count());
        for (const auto &bound : measure.second.bucket_boundaries().lower_boundaries()) {
          measure_data->add_distribution_bucket_boundaries(bound);
        }
        for (const auto &count : measure.second.bucket_counts()) {
          measure_data->add_distribution_bucket_counts(count);
        }
      }
    }
  }
  // As a result of the HandleGetNodeStats, we are collecting information from all
  // workers on this node. This is done by calling GetCoreWorkerStats on each worker. In
  // order to send up-to-date information back, we wait until all workers have replied,
  // and return the information from HandleNodesStatsRequest. The caller of
  // HandleGetNodeStats should set a timeout so that the rpc finishes even if not all
  // workers have replied.
  auto all_workers = worker_pool_.GetAllRegisteredWorkers(/* filter_dead_worker */ true);
  absl::flat_hash_set<WorkerID> driver_ids;
  for (auto driver :
       worker_pool_.GetAllRegisteredDrivers(/* filter_dead_driver */ true)) {
    all_workers.push_back(driver);
    driver_ids.insert(driver->WorkerId());
  }
  if (all_workers.empty()) {
    send_reply_callback(Status::OK(), nullptr, nullptr);
    return;
  }
  for (const auto &worker : all_workers) {
    if (worker->IsDead()) {
      continue;
    }
    rpc::GetCoreWorkerStatsRequest request;
    request.set_intended_worker_id(worker->WorkerId().Binary());
    request.set_include_memory_info(node_stats_request.include_memory_info());
    worker->rpc_client()->GetCoreWorkerStats(
        request,
        [reply, worker, all_workers, driver_ids, send_reply_callback](
            const ray::Status &status, const rpc::GetCoreWorkerStatsReply &r) {
          reply->add_core_workers_stats()->MergeFrom(r.core_worker_stats());
          reply->set_num_workers(reply->num_workers() + 1);
          if (reply->num_workers() == all_workers.size()) {
            send_reply_callback(Status::OK(), nullptr, nullptr);
          }
        });
  }
}

rpc::ObjectStoreStats AccumulateStoreStats(
    std::vector<rpc::GetNodeStatsReply> node_stats) {
  rpc::ObjectStoreStats store_stats;
  for (const auto &reply : node_stats) {
    auto cur_store = reply.store_stats();
    // Use max aggregation for time, since the nodes are spilling concurrently.
    store_stats.set_spill_time_total_s(
        std::max(store_stats.spill_time_total_s(), cur_store.spill_time_total_s()));
    store_stats.set_restore_time_total_s(
        std::max(store_stats.restore_time_total_s(), cur_store.restore_time_total_s()));
    // Use sum aggregation for the rest of the metrics.
    store_stats.set_spilled_bytes_total(store_stats.spilled_bytes_total() +
                                        cur_store.spilled_bytes_total());
    store_stats.set_spilled_objects_total(store_stats.spilled_objects_total() +
                                          cur_store.spilled_objects_total());
    store_stats.set_restored_bytes_total(store_stats.restored_bytes_total() +
                                         cur_store.restored_bytes_total());
    store_stats.set_restored_objects_total(store_stats.restored_objects_total() +
                                           cur_store.restored_objects_total());
    store_stats.set_object_store_bytes_used(store_stats.object_store_bytes_used() +
                                            cur_store.object_store_bytes_used());
    store_stats.set_object_store_bytes_avail(store_stats.object_store_bytes_avail() +
                                             cur_store.object_store_bytes_avail());
    store_stats.set_object_store_bytes_primary_copy(
        store_stats.object_store_bytes_primary_copy() +
        cur_store.object_store_bytes_primary_copy());
    store_stats.set_object_store_bytes_fallback(
        store_stats.object_store_bytes_fallback() +
        cur_store.object_store_bytes_fallback());
    store_stats.set_num_local_objects(store_stats.num_local_objects() +
                                      cur_store.num_local_objects());
    store_stats.set_consumed_bytes(store_stats.consumed_bytes() +
                                   cur_store.consumed_bytes());
    if (cur_store.object_pulls_queued()) {
      store_stats.set_object_pulls_queued(true);
    }
  }
  return store_stats;
}

std::string FormatMemoryInfo(std::vector<rpc::GetNodeStatsReply> node_stats) {
  // First pass to compute object sizes.
  absl::flat_hash_map<ObjectID, int64_t> object_sizes;
  for (const auto &reply : node_stats) {
    for (const auto &core_worker_stats : reply.core_workers_stats()) {
      for (const auto &object_ref : core_worker_stats.object_refs()) {
        auto obj_id = ObjectID::FromBinary(object_ref.object_id());
        if (object_ref.object_size() > 0) {
          object_sizes[obj_id] = object_ref.object_size();
        }
      }
    }
  }

  std::ostringstream builder;
  builder
      << "----------------------------------------------------------------------------"
         "-----------------------------------------\n";
  builder
      << " Object ID                                                Reference Type    "
         "   Object Size  "
         " Reference Creation Site\n";
  builder
      << "============================================================================"
         "=========================================\n";

  // Second pass builds the summary string for each node.
  for (const auto &reply : node_stats) {
    for (const auto &core_worker_stats : reply.core_workers_stats()) {
      bool pid_printed = false;
      for (const auto &object_ref : core_worker_stats.object_refs()) {
        auto obj_id = ObjectID::FromBinary(object_ref.object_id());
        if (!object_ref.pinned_in_memory() && object_ref.local_ref_count() == 0 &&
            object_ref.submitted_task_ref_count() == 0 &&
            object_ref.contained_in_owned_size() == 0) {
          continue;
        }
        if (obj_id.IsNil()) {
          continue;
        }
        if (!pid_printed) {
          if (core_worker_stats.worker_type() == rpc::WorkerType::DRIVER) {
            builder << "; driver pid=" << core_worker_stats.pid() << "\n";
          } else {
            builder << "; worker pid=" << core_worker_stats.pid() << "\n";
          }
          pid_printed = true;
        }
        builder << obj_id.Hex() << "  ";
        // TODO(ekl) we could convey more information about the reference status.
        if (object_ref.pinned_in_memory()) {
          builder << "PINNED_IN_MEMORY     ";
        } else if (object_ref.submitted_task_ref_count() > 0) {
          builder << "USED_BY_PENDING_TASK ";
        } else if (object_ref.local_ref_count() > 0) {
          builder << "LOCAL_REFERENCE      ";
        } else if (object_ref.contained_in_owned_size() > 0) {
          builder << "CAPTURED_IN_OBJECT   ";
        } else {
          builder << "UNKNOWN_STATUS       ";
        }
        builder << std::right << std::setfill(' ') << std::setw(11);
        if (object_sizes.contains(obj_id)) {
          builder << object_sizes[obj_id];
        } else {
          builder << "          ?";
        }
        builder << "   " << object_ref.call_site();
        builder << "\n";
      }
    }
  }
  builder
      << "----------------------------------------------------------------------------"
         "-----------------------------------------\n";

  return builder.str();
}

void NodeManager::HandleFormatGlobalMemoryInfo(
    rpc::FormatGlobalMemoryInfoRequest request,
    rpc::FormatGlobalMemoryInfoReply *reply,
    rpc::SendReplyCallback send_reply_callback) {
  auto replies = std::make_shared<std::vector<rpc::GetNodeStatsReply>>();
  auto local_request = std::make_shared<rpc::GetNodeStatsRequest>();
  auto local_reply = std::make_shared<rpc::GetNodeStatsReply>();
  bool include_memory_info = request.include_memory_info();
  local_request->set_include_memory_info(include_memory_info);

  unsigned int num_nodes = remote_node_manager_addresses_.size() + 1;
  rpc::GetNodeStatsRequest stats_req;
  stats_req.set_include_memory_info(include_memory_info);

  auto store_reply =
      [replies, reply, num_nodes, send_reply_callback, include_memory_info](
          const rpc::GetNodeStatsReply &local_reply) {
        replies->push_back(local_reply);
        if (replies->size() >= num_nodes) {
          if (include_memory_info) {
            reply->set_memory_summary(FormatMemoryInfo(*replies));
          }
          reply->mutable_store_stats()->CopyFrom(AccumulateStoreStats(*replies));
          send_reply_callback(Status::OK(), nullptr, nullptr);
        }
      };

  // Fetch from remote nodes.
  for (const auto &entry : remote_node_manager_addresses_) {
    auto client = std::make_unique<rpc::NodeManagerClient>(
        entry.second.first, entry.second.second, client_call_manager_);
    client->GetNodeStats(stats_req,
                         [replies, store_reply](const ray::Status &status,
                                                const rpc::GetNodeStatsReply &r) {
                           if (!status.ok()) {
                             RAY_LOG(ERROR) << "Failed to get remote node stats: "
                                            << status.ToString();
                           }
                           store_reply(r);
                         });
  }

  // Fetch from the local node.
  HandleGetNodeStats(stats_req,
                     local_reply.get(),
                     [local_reply, store_reply](Status status,
                                                std::function<void()> success,
                                                std::function<void()> failure) mutable {
                       store_reply(*local_reply);
                     });
}

void NodeManager::HandleGlobalGC(rpc::GlobalGCRequest request,
                                 rpc::GlobalGCReply *reply,
                                 rpc::SendReplyCallback send_reply_callback) {
  TriggerGlobalGC();
}

bool NodeManager::TryLocalGC() {
  // If plasma store is under high pressure, we should try to schedule a global gc.
  bool plasma_high_pressure =
      object_manager_.GetUsedMemoryPercentage() > high_plasma_storage_usage_;
  if (plasma_high_pressure && global_gc_throttler_.AbleToRun()) {
    TriggerGlobalGC();
  }

  // Set the global gc bit on the outgoing heartbeat message.
  bool triggered_by_global_gc = false;
  if (should_global_gc_) {
    triggered_by_global_gc = true;
    should_global_gc_ = false;
    global_gc_throttler_.RunNow();
  }

  // Trigger local GC if needed. This throttles the frequency of local GC calls
  // to at most once per heartbeat interval.
  if ((should_local_gc_ ||
       (absl::GetCurrentTimeNanos() - local_gc_run_time_ns_ > local_gc_interval_ns_)) &&
      local_gc_throttler_.AbleToRun()) {
    DoLocalGC(triggered_by_global_gc);
    should_local_gc_ = false;
  }
  return triggered_by_global_gc;
}

void NodeManager::TriggerGlobalGC() {
  should_global_gc_ = true;
  // We won't see our own request, so trigger local GC in the next heartbeat.
  should_local_gc_ = true;
}

void NodeManager::Stop() {
  object_manager_.Stop();
  if (heartbeat_sender_) {
    heartbeat_sender_.reset();
  }
}

void NodeManager::RecordMetrics() {
  recorded_metrics_ = true;
  if (stats::StatsConfig::instance().IsStatsDisabled()) {
    return;
  }

  cluster_task_manager_->RecordMetrics();
  object_manager_.RecordMetrics();
  local_object_manager_.RecordMetrics();

  uint64_t current_time = current_time_ms();
  uint64_t duration_ms = current_time - last_metrics_recorded_at_ms_;
  last_metrics_recorded_at_ms_ = current_time;
  object_directory_->RecordMetrics(duration_ms);
}

void NodeManager::ConsumeSyncMessage(
    std::shared_ptr<const syncer::RaySyncMessage> message) {
  if (message->message_type() == syncer::MessageType::RESOURCE_VIEW) {
    rpc::ResourcesData data;
    data.ParseFromString(message->sync_message());
    NodeID node_id = NodeID::FromBinary(data.node_id());
    if (UpdateResourceUsage(node_id, data)) {
      cluster_task_manager_->ScheduleAndDispatchTasks();
    }
  } else if (message->message_type() == syncer::MessageType::COMMANDS) {
    rpc::ResourcesData data;
    data.ParseFromString(message->sync_message());
    if (data.should_global_gc()) {
      should_local_gc_ = true;
    }
  }
}

std::optional<syncer::RaySyncMessage> NodeManager::CreateSyncMessage(
    int64_t after_version, syncer::MessageType message_type) const {
  RAY_CHECK(message_type == syncer::MessageType::COMMANDS);

  rpc::ResourcesData resources_data;
  resources_data.set_should_global_gc(true);
  syncer::RaySyncMessage msg;
  msg.set_version(absl::GetCurrentTimeNanos());
  msg.set_node_id(self_node_id_.Binary());
  msg.set_message_type(syncer::MessageType::COMMANDS);
  std::string serialized_msg;
  RAY_CHECK(resources_data.SerializeToString(&serialized_msg));
  msg.set_sync_message(std::move(serialized_msg));
  return std::make_optional(std::move(msg));
}

void NodeManager::PublishInfeasibleTaskError(const RayTask &task) const {
  bool suppress_warning = false;

  if (!task.GetTaskSpecification().PlacementGroupBundleId().first.IsNil()) {
    // If the task is part of a placement group, do nothing. If necessary, the infeasible
    // warning should come from the placement group scheduling, not the task scheduling.
    suppress_warning = true;
  }

  // Push a warning to the task's driver that this task is currently infeasible.
  if (!suppress_warning) {
    // TODO(rkn): Define this constant somewhere else.
    std::string type = "infeasible_task";
    std::ostringstream error_message;
    error_message
        << "The actor or task with ID " << task.GetTaskSpecification().TaskId()
        << " cannot be scheduled right now. It requires "
        << task.GetTaskSpecification().GetRequiredPlacementResources().ToString()
        << " for placement, however the cluster currently cannot provide the requested "
           "resources. The required resources may be added as autoscaling takes place "
           "or placement groups are scheduled. Otherwise, consider reducing the "
           "resource requirements of the task.";
    std::string error_message_str = error_message.str();
    RAY_LOG(WARNING) << error_message_str;
    if (RayConfig::instance().legacy_scheduler_warnings()) {
      auto error_data_ptr =
          gcs::CreateErrorTableData(type,
                                    error_message_str,
                                    current_time_ms(),
                                    task.GetTaskSpecification().JobId());
      RAY_CHECK_OK(gcs_client_->Errors().AsyncReportJobError(error_data_ptr, nullptr));
    }
  }
}

// Picks the worker with the latest submitted task and kills the process
// if the memory usage is above the threshold. Allows one in-flight
// process kill at a time as killing a process could sometimes take
// seconds.
// TODO(clarng): potentially kill more aggressively by measuring the
// memory usage of each process and kill enough processes to put it
// below the memory threshold.
MemoryUsageRefreshCallback NodeManager::CreateMemoryUsageRefreshCallback() {
  return [this](bool is_usage_above_threshold,
                MemorySnapshot system_memory,
                float usage_threshold) {
    if (high_memory_eviction_target_ != nullptr) {
      if (!high_memory_eviction_target_->GetProcess().IsAlive()) {
        RAY_LOG(INFO) << "Worker evicted and process killed to reclaim memory. "
                      << "worker pid: "
                      << high_memory_eviction_target_->GetProcess().GetId()
                      << " task: " << high_memory_eviction_target_->GetAssignedTaskId();
        high_memory_eviction_target_ = nullptr;
      }
    }
    if (is_usage_above_threshold) {
      if (high_memory_eviction_target_ != nullptr) {
        RAY_LOG_EVERY_MS(INFO, 1000)
            << "Memory usage above threshold. "
            << "Still waiting for worker eviction to free up memory. "
            << "worker pid: " << high_memory_eviction_target_->GetProcess().GetId()
            << "task: " << high_memory_eviction_target_->GetAssignedTaskId();
      } else {
        auto workers = worker_pool_.GetAllRegisteredWorkers();
        if (workers.empty()) {
          RAY_LOG_EVERY_MS(WARNING, 5000)
              << "Memory usage above threshold but no workers are available for killing."
              << "This could be due to worker memory leak and"
              << "idle worker are occupying most of the memory.";
          return;
        }
        RetriableLIFOWorkerKillingPolicy worker_killing_policy;
        auto worker_to_kill =
            worker_killing_policy.SelectWorkerToKill(workers, *memory_monitor_.get());
        if (worker_to_kill == nullptr) {
          RAY_LOG_EVERY_MS(WARNING, 5000) << "Worker killer did not select a worker to "
                                             "kill even though memory usage is high.";
        } else {
          high_memory_eviction_target_ = worker_to_kill;

          /// TODO: (clarng) expose these strings in the frontend python error as well.
          static std::string oom_kill_title =
              "Task was killed due to the node running low on memory. ";
          std::string oom_kill_details = this->CreateOomKillMessageDetails(
              worker_to_kill, this->self_node_id_, system_memory, usage_threshold);
          std::string oom_kill_suggestions =
              this->CreateOomKillMessageSuggestions(worker_to_kill);

          RAY_LOG_EVERY_MS_OR(ERROR, 10000, INFO) << oom_kill_title << "\n\n"
                                                  << oom_kill_details << "\n\n"
                                                  << oom_kill_suggestions;

          std::stringstream error_message_ss;
          error_message_ss << oom_kill_title << oom_kill_details << oom_kill_suggestions;
          std::string error_message = error_message_ss.str();

          rpc::RayErrorInfo task_failure_reason;
          task_failure_reason.set_error_message(error_message);
          task_failure_reason.set_error_type(rpc::ErrorType::OUT_OF_MEMORY);
          SetTaskFailureReason(worker_to_kill->GetAssignedTaskId(),
                               std::move(task_failure_reason));
          /// TODO: (clarng) right now destroy is called after the messages are created
          /// since we print the process memory in the message. Destroy should be called
          /// as soon as possible to free up memory.
          DestroyWorker(high_memory_eviction_target_,
                        rpc::WorkerExitType::SYSTEM_ERROR,
<<<<<<< HEAD
                        error_message,
=======
                        worker_exit_message,
>>>>>>> c48cba7b
                        true /* force */);

          if (worker_to_kill->GetActorId().IsNil()) {
            ray::stats::STATS_memory_manager_worker_eviction_total.Record(
                1, "MemoryManager.TaskEviction.Total");
          } else {
            ray::stats::STATS_memory_manager_worker_eviction_total.Record(
                1, "MemoryManager.ActorEviction.Total");
          }
        }
      }
    }
  };
}

const std::string NodeManager::CreateOomKillMessageDetails(
    const std::shared_ptr<WorkerInterface> &worker,
    const NodeID &node_id,
    const MemorySnapshot &system_memory,
    float usage_threshold) const {
  float usage_fraction =
      static_cast<float>(system_memory.used_bytes) / system_memory.total_bytes;
  std::string used_bytes_gb =
      FormatFloat(static_cast<float>(system_memory.used_bytes) / 1024 / 1024 / 1024, 2);
  std::string total_bytes_gb =
      FormatFloat(static_cast<float>(system_memory.total_bytes) / 1024 / 1024 / 1024, 2);
  std::stringstream is_retriable_ss;
  if (!worker->GetAssignedTask().GetTaskSpecification().IsRetriable()) {
    is_retriable_ss
        << " The task/actor is not retriable, which can fail the application.";
  }
  std::stringstream oom_kill_details_ss;
  oom_kill_details_ss
      << "Memory on the node (IP: " << worker->IpAddress() << ", ID: " << node_id
      << ") where the task (" << worker->GetIdAsDebugString() << ") was running was "
      << used_bytes_gb << "GB / " << total_bytes_gb << "GB (" << usage_fraction
      << "), which exceeds the memory usage threshold of " << usage_threshold
      << ". Ray killed this worker (ID: " << worker->WorkerId() << ") to free up memory."
      << is_retriable_ss.str()
      << " See documentation for more details about the worker killing policy under "
         "memory pressure. To see more information about memory usage on this node, use "
         "`ray logs raylet.out -ip "
      << worker->IpAddress() << "`. To see the logs of the worker, use `ray logs worker-"
      << worker->WorkerId() << "*out -ip " << worker->IpAddress() << "`. ";
  /// TODO: (clarng) add a link to the oom killer / memory manager documentation
  return oom_kill_details_ss.str();
}

const std::string NodeManager::CreateOomKillMessageSuggestions(
    const std::shared_ptr<WorkerInterface> &worker) const {
  std::stringstream not_retriable_recommendation_ss;
  if (!worker->GetAssignedTask().GetTaskSpecification().IsRetriable()) {
    not_retriable_recommendation_ss << "Set ";
    if (worker->GetAssignedTask().GetTaskSpecification().IsNormalTask()) {
      not_retriable_recommendation_ss << "max_retries";
    } else {
      not_retriable_recommendation_ss << "max_restarts and max_task_retries";
    }
    not_retriable_recommendation_ss << " to increase restart counts. ";
  }
  std::stringstream oom_kill_suggestions_ss;
  oom_kill_suggestions_ss
      << "Consider provisioning more memory on this node or reducing task "
         "parallelism by requesting more CPUs per task. "
      << not_retriable_recommendation_ss.str()
      << "To adjust the kill "
         "threshold, set the environment variable "
         "`RAY_memory_usage_threshold_fraction` when starting Ray. To disable "
         "worker killing, set the environment variable "
         "`RAY_memory_monitor_interval_ms` to zero.";
  return oom_kill_suggestions_ss.str();
}

void NodeManager::SetTaskFailureReason(const TaskID &task_id,
                                       const rpc::RayErrorInfo &failure_reason) {
  RAY_LOG(DEBUG) << "set failure reason for task " << task_id;
  ray::TaskFailureEntry entry(failure_reason);
  auto result = task_failure_reasons_.emplace(task_id, std::move(entry));
  if (result.second) {
    RAY_LOG(WARNING) << "Trying to insert failure reason more than once for the same "
                        "task, the previous failure will be removed. Task id: "
                     << task_id;
  }
}

void NodeManager::GCTaskFailureReason() {
  for (const auto &entry : task_failure_reasons_) {
    auto duration = (uint64_t)std::chrono::duration_cast<std::chrono::milliseconds>(
                        std::chrono::steady_clock::now() - entry.second.creation_time)
                        .count();
    if (duration > RayConfig::instance().task_failure_entry_ttl_ms()) {
      RAY_LOG(INFO) << "Removing task failure reason since it expired, task: "
                    << entry.first;
      task_failure_reasons_.erase(entry.first);
    }
  }
}

}  // namespace raylet

}  // namespace ray<|MERGE_RESOLUTION|>--- conflicted
+++ resolved
@@ -2964,11 +2964,7 @@
           /// as soon as possible to free up memory.
           DestroyWorker(high_memory_eviction_target_,
                         rpc::WorkerExitType::SYSTEM_ERROR,
-<<<<<<< HEAD
                         error_message,
-=======
-                        worker_exit_message,
->>>>>>> c48cba7b
                         true /* force */);
 
           if (worker_to_kill->GetActorId().IsNil()) {
