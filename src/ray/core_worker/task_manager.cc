// Copyright 2017 The Ray Authors.
//
// Licensed under the Apache License, Version 2.0 (the "License");
// you may not use this file except in compliance with the License.
// You may obtain a copy of the License at
//
//  http://www.apache.org/licenses/LICENSE-2.0
//
// Unless required by applicable law or agreed to in writing, software
// distributed under the License is distributed on an "AS IS" BASIS,
// WITHOUT WARRANTIES OR CONDITIONS OF ANY KIND, either express or implied.
// See the License for the specific language governing permissions and
// limitations under the License.

#include "ray/core_worker/task_manager.h"

#include "ray/common/buffer.h"
#include "ray/common/common_protocol.h"
#include "ray/common/constants.h"
#include "ray/util/util.h"

namespace ray {
namespace core {

// Start throttling task failure logs once we hit this threshold.
const int64_t kTaskFailureThrottlingThreshold = 50;

// Throttle task failure logs to once this interval.
const int64_t kTaskFailureLoggingFrequencyMillis = 5000;

TaskStatusCounter::TaskStatusCounter() {}

void TaskStatusCounter::Swap(rpc::TaskStatus old_status, rpc::TaskStatus new_status) {
  if (old_status == new_status) {
    return;
  }
  counters_[old_status] -= 1;
  counters_[new_status] += 1;
  RAY_CHECK(counters_[old_status] >= 0);
  // Note that we set a Source=owner label so that metrics reported here don't
  // conflict with metrics reported from core_worker.h.
  ray::stats::STATS_tasks.Record(
      counters_[old_status],
      {{"State", rpc::TaskStatus_Name(old_status)}, {"Source", "owner"}});
  ray::stats::STATS_tasks.Record(
      counters_[new_status],
      {{"State", rpc::TaskStatus_Name(new_status)}, {"Source", "owner"}});
}

void TaskStatusCounter::Increment(rpc::TaskStatus status) {
  counters_[status] += 1;
  ray::stats::STATS_tasks.Record(
      counters_[status], {{"State", rpc::TaskStatus_Name(status)}, {"Source", "owner"}});
}

std::vector<rpc::ObjectReference> TaskManager::AddPendingTask(
    const rpc::Address &caller_address,
    const TaskSpecification &spec,
    const std::string &call_site,
    int max_retries) {
  int32_t max_oom_retries =
      (max_retries != 0) ? RayConfig::instance().task_oom_retries() : 0;
  RAY_LOG(DEBUG) << "Adding pending task " << spec.TaskId() << " with " << max_retries
                 << " retries, " << max_oom_retries << " oom retries";

  // Add references for the dependencies to the task.
  std::vector<ObjectID> task_deps;
  for (size_t i = 0; i < spec.NumArgs(); i++) {
    if (spec.ArgByRef(i)) {
      task_deps.push_back(spec.ArgId(i));
      RAY_LOG(DEBUG) << "Adding arg ID " << spec.ArgId(i);
    } else {
      const auto &inlined_refs = spec.ArgInlinedRefs(i);
      for (const auto &inlined_ref : inlined_refs) {
        const auto inlined_id = ObjectID::FromBinary(inlined_ref.object_id());
        task_deps.push_back(inlined_id);
        RAY_LOG(DEBUG) << "Adding inlined ID " << inlined_id;
      }
    }
  }
  if (spec.IsActorTask()) {
    const auto actor_creation_return_id = spec.ActorCreationDummyObjectId();
    task_deps.push_back(actor_creation_return_id);
  }

  // Add new owned objects for the return values of the task.
  size_t num_returns = spec.NumReturns();
  if (spec.IsActorTask()) {
    num_returns--;
  }
  std::vector<rpc::ObjectReference> returned_refs;
  std::vector<ObjectID> return_ids;
  for (size_t i = 0; i < num_returns; i++) {
    auto return_id = spec.ReturnId(i);
    if (!spec.IsActorCreationTask()) {
      bool is_reconstructable = max_retries != 0;
      // We pass an empty vector for inner IDs because we do not know the return
      // value of the task yet. If the task returns an ID(s), the worker will
      // publish the WaitForRefRemoved message that we are now a borrower for
      // the inner IDs. Note that this message can be received *before* the
      // PushTaskReply.
      // NOTE(swang): We increment the local ref count to ensure that the
      // object is considered in scope before we return the ObjectRef to the
      // language frontend. Note that the language bindings should set
      // skip_adding_local_ref=True to avoid double referencing the object.
      reference_counter_->AddOwnedObject(return_id,
                                         /*inner_ids=*/{},
                                         caller_address,
                                         call_site,
                                         -1,
                                         is_reconstructable,
                                         /*add_local_ref=*/true);
    }

    return_ids.push_back(return_id);
    rpc::ObjectReference ref;
    ref.set_object_id(spec.ReturnId(i).Binary());
    ref.mutable_owner_address()->CopyFrom(caller_address);
    ref.set_call_site(call_site);
    returned_refs.push_back(std::move(ref));
  }

  reference_counter_->UpdateSubmittedTaskReferences(return_ids, task_deps);

  {
    absl::MutexLock lock(&mu_);
    auto inserted = submissible_tasks_.emplace(
        spec.TaskId(),
        TaskEntry(spec, max_retries, num_returns, task_counter_, max_oom_retries));
    RAY_CHECK(inserted.second);
    num_pending_tasks_++;
  }

  return returned_refs;
}

bool TaskManager::ResubmitTask(const TaskID &task_id, std::vector<ObjectID> *task_deps) {
  TaskSpecification spec;
  bool resubmit = false;
  std::vector<ObjectID> return_ids;
  {
    absl::MutexLock lock(&mu_);
    auto it = submissible_tasks_.find(task_id);
    if (it == submissible_tasks_.end()) {
      // This can happen when the task has already been
      // retried up to its max attempts.
      return false;
    }

    if (!it->second.IsPending()) {
      resubmit = true;
      it->second.SetStatus(rpc::TaskStatus::PENDING_ARGS_AVAIL);
      num_pending_tasks_++;

      // The task is pending again, so it's no longer counted as lineage. If
      // the task finishes and we still need the spec, we'll add the task back
      // to the footprint sum.
      total_lineage_footprint_bytes_ -= it->second.lineage_footprint_bytes;
      it->second.lineage_footprint_bytes = 0;

      if (it->second.num_retries_left > 0) {
        it->second.num_retries_left--;
      } else {
        RAY_CHECK(it->second.num_retries_left == -1);
      }
      spec = it->second.spec;

      for (const auto &return_id : it->second.reconstructable_return_ids) {
        return_ids.push_back(return_id);
      }
    }
  }

  if (resubmit) {
    for (size_t i = 0; i < spec.NumArgs(); i++) {
      if (spec.ArgByRef(i)) {
        task_deps->push_back(spec.ArgId(i));
      } else {
        const auto &inlined_refs = spec.ArgInlinedRefs(i);
        for (const auto &inlined_ref : inlined_refs) {
          task_deps->push_back(ObjectID::FromBinary(inlined_ref.object_id()));
        }
      }
    }

    reference_counter_->UpdateResubmittedTaskReferences(return_ids, *task_deps);

    for (const auto &task_dep : *task_deps) {
      bool was_freed = reference_counter_->TryMarkFreedObjectInUseAgain(task_dep);
      if (was_freed) {
        RAY_LOG(DEBUG) << "Dependency " << task_dep << " of task " << task_id
                       << " was freed";
        // We do not keep around copies for objects that were freed, but now that
        // they're needed for recovery, we need to generate and pin a new copy.
        // Delete the old in-memory marker that indicated that the object was
        // freed. Now workers that attempt to get the object will be able to get
        // the reconstructed value.
        in_memory_store_->Delete({task_dep});
      }
    }
    if (spec.IsActorTask()) {
      const auto actor_creation_return_id = spec.ActorCreationDummyObjectId();
      reference_counter_->UpdateResubmittedTaskReferences(return_ids,
                                                          {actor_creation_return_id});
    }

    retry_task_callback_(spec, /*delay=*/false);
  }

  return true;
}

void TaskManager::DrainAndShutdown(std::function<void()> shutdown) {
  bool has_pending_tasks = false;
  {
    absl::MutexLock lock(&mu_);
    if (num_pending_tasks_ > 0) {
      has_pending_tasks = true;
      RAY_LOG(WARNING)
          << "This worker is still managing " << submissible_tasks_.size()
          << " in flight tasks, waiting for them to finish before shutting down.";
      shutdown_hook_ = shutdown;
    }
  }

  // Do not hold the lock when calling callbacks.
  if (!has_pending_tasks) {
    shutdown();
  }
}

bool TaskManager::IsTaskSubmissible(const TaskID &task_id) const {
  absl::MutexLock lock(&mu_);
  return submissible_tasks_.count(task_id) > 0;
}

bool TaskManager::IsTaskPending(const TaskID &task_id) const {
  absl::MutexLock lock(&mu_);
  const auto it = submissible_tasks_.find(task_id);
  if (it == submissible_tasks_.end()) {
    return false;
  }
  return it->second.IsPending();
}

bool TaskManager::IsTaskWaitingForExecution(const TaskID &task_id) const {
  absl::MutexLock lock(&mu_);
  const auto it = submissible_tasks_.find(task_id);
  if (it == submissible_tasks_.end()) {
    return false;
  }
  return it->second.IsWaitingForExecution();
}

size_t TaskManager::NumSubmissibleTasks() const {
  absl::MutexLock lock(&mu_);
  return submissible_tasks_.size();
}

size_t TaskManager::NumPendingTasks() const {
  absl::MutexLock lock(&mu_);
  return num_pending_tasks_;
}

bool TaskManager::HandleTaskReturn(const ObjectID &object_id,
                                   const rpc::ReturnObject &return_object,
                                   const NodeID &worker_raylet_id,
                                   bool store_in_plasma) {
  bool direct_return = false;
  reference_counter_->UpdateObjectSize(object_id, return_object.size());
  RAY_LOG(DEBUG) << "Task return object " << object_id << " has size "
                 << return_object.size();

  const auto nested_refs =
      VectorFromProtobuf<rpc::ObjectReference>(return_object.nested_inlined_refs());
  if (return_object.in_plasma()) {
    // NOTE(swang): We need to add the location of the object before marking
    // it as local in the in-memory store so that the data locality policy
    // will choose the right raylet for any queued dependent tasks.
    reference_counter_->UpdateObjectPinnedAtRaylet(object_id, worker_raylet_id);
    // Mark it as in plasma with a dummy object.
    RAY_CHECK(
        in_memory_store_->Put(RayObject(rpc::ErrorType::OBJECT_IN_PLASMA), object_id));
  } else {
    // NOTE(swang): If a direct object was promoted to plasma, then we do not
    // record the node ID that it was pinned at, which means that we will not
    // be able to reconstruct it if the plasma object copy is lost. However,
    // this is okay because the pinned copy is on the local node, so we will
    // fate-share with the object if the local node fails.
    std::shared_ptr<LocalMemoryBuffer> data_buffer;
    if (return_object.data().size() > 0) {
      data_buffer = std::make_shared<LocalMemoryBuffer>(
          const_cast<uint8_t *>(
              reinterpret_cast<const uint8_t *>(return_object.data().data())),
          return_object.data().size());
    }
    std::shared_ptr<LocalMemoryBuffer> metadata_buffer;
    if (return_object.metadata().size() > 0) {
      metadata_buffer = std::make_shared<LocalMemoryBuffer>(
          const_cast<uint8_t *>(
              reinterpret_cast<const uint8_t *>(return_object.metadata().data())),
          return_object.metadata().size());
    }

    RayObject object(data_buffer, metadata_buffer, nested_refs);
    if (store_in_plasma) {
      put_in_local_plasma_callback_(object, object_id);
    } else {
      direct_return = in_memory_store_->Put(object, object_id);
    }
  }

  rpc::Address owner_address;
  if (reference_counter_->GetOwner(object_id, &owner_address) && !nested_refs.empty()) {
    std::vector<ObjectID> nested_ids;
    for (const auto &nested_ref : nested_refs) {
      nested_ids.emplace_back(ObjectRefToId(nested_ref));
    }
    reference_counter_->AddNestedObjectIds(object_id, nested_ids, owner_address);
  }
  return direct_return;
}

void TaskManager::CompletePendingTask(const TaskID &task_id,
                                      const rpc::PushTaskReply &reply,
                                      const rpc::Address &worker_addr) {
  RAY_LOG(DEBUG) << "Completing task " << task_id;

  // Objects that were stored in plasma upon the first successful execution of
  // this task. These objects will get stored in plasma again, even if they
  // were returned directly in the worker's reply. This ensures that any
  // reference holders that are already scheduled at the raylet can retrieve
  // these objects through plasma.
  absl::flat_hash_set<ObjectID> store_in_plasma_ids = {};
  bool first_execution = false;
  {
    absl::MutexLock lock(&mu_);
    auto it = submissible_tasks_.find(task_id);
    RAY_CHECK(it != submissible_tasks_.end())
        << "Tried to complete task that was not pending " << task_id;
    first_execution = it->second.num_successful_executions == 0;
    if (!first_execution) {
      store_in_plasma_ids = it->second.reconstructable_return_ids;
    }
  }

  std::vector<ObjectID> dynamic_return_ids;
  std::vector<ObjectID> dynamic_returns_in_plasma;
  std::vector<ObjectID> direct_return_ids;
  if (reply.dynamic_return_objects_size() > 0) {
    RAY_CHECK(reply.return_objects_size() == 1)
        << "Dynamic generators only supported for num_returns=1";
    const auto generator_id = ObjectID::FromBinary(reply.return_objects(0).object_id());
    for (const auto &return_object : reply.dynamic_return_objects()) {
      const auto object_id = ObjectID::FromBinary(return_object.object_id());
      if (first_execution) {
        reference_counter_->AddDynamicReturn(object_id, generator_id);
        dynamic_return_ids.push_back(object_id);
      }
      if (!HandleTaskReturn(object_id,
                            return_object,
                            NodeID::FromBinary(worker_addr.raylet_id()),
                            store_in_plasma_ids.count(object_id))) {
        if (first_execution) {
          dynamic_returns_in_plasma.push_back(object_id);
        }
      }
    }
  }

  for (const auto &return_object : reply.return_objects()) {
    const auto object_id = ObjectID::FromBinary(return_object.object_id());
    if (HandleTaskReturn(object_id,
                         return_object,
                         NodeID::FromBinary(worker_addr.raylet_id()),
                         store_in_plasma_ids.count(object_id))) {
      direct_return_ids.push_back(object_id);
    }
  }

  TaskSpecification spec;
  bool release_lineage = true;
  int64_t min_lineage_bytes_to_evict = 0;
  {
    absl::MutexLock lock(&mu_);
    auto it = submissible_tasks_.find(task_id);
    RAY_CHECK(it != submissible_tasks_.end())
        << "Tried to complete task that was not pending " << task_id;
    spec = it->second.spec;

    // Record any dynamically returned objects. We need to store these with the
    // task spec so that the worker will recreate them if the task gets
    // re-executed.
    if (first_execution) {
      for (const auto &dynamic_return_id : dynamic_return_ids) {
        RAY_LOG(DEBUG) << "Task " << task_id << " produced dynamic return object "
                       << dynamic_return_id;
        spec.AddDynamicReturnId(dynamic_return_id);
      }
      for (const auto &dynamic_return_id : dynamic_returns_in_plasma) {
        it->second.reconstructable_return_ids.insert(dynamic_return_id);
      }
    }

    // Release the lineage for any non-plasma return objects.
    for (const auto &direct_return_id : direct_return_ids) {
      RAY_LOG(DEBUG) << "Task " << it->first << " returned direct object "
                     << direct_return_id << ", now has "
                     << it->second.reconstructable_return_ids.size()
                     << " plasma returns in scope";
      it->second.reconstructable_return_ids.erase(direct_return_id);
    }
    RAY_LOG(DEBUG) << "Task " << it->first << " now has "
                   << it->second.reconstructable_return_ids.size()
                   << " plasma returns in scope";
    it->second.num_successful_executions++;

    it->second.SetStatus(rpc::TaskStatus::FINISHED);
    num_pending_tasks_--;

    // A finished task can only be re-executed if it has some number of
    // retries left and returned at least one object that is still in use and
    // stored in plasma.
    bool task_retryable = it->second.num_retries_left != 0 &&
                          !it->second.reconstructable_return_ids.empty();
    if (task_retryable) {
      // Pin the task spec if it may be retried again.
      release_lineage = false;
      it->second.lineage_footprint_bytes = it->second.spec.GetMessage().ByteSizeLong();
      total_lineage_footprint_bytes_ += it->second.lineage_footprint_bytes;
      if (total_lineage_footprint_bytes_ > max_lineage_bytes_) {
        RAY_LOG(INFO) << "Total lineage size is " << total_lineage_footprint_bytes_ / 1e6
                      << "MB, which exceeds the limit of " << max_lineage_bytes_ / 1e6
                      << "MB";
        min_lineage_bytes_to_evict =
            total_lineage_footprint_bytes_ - (max_lineage_bytes_ / 2);
      }
    } else {
      submissible_tasks_.erase(it);
    }
  }

  RemoveFinishedTaskReferences(spec, release_lineage, worker_addr, reply.borrowed_refs());
  if (min_lineage_bytes_to_evict > 0) {
    // Evict at least half of the current lineage.
    auto bytes_evicted = reference_counter_->EvictLineage(min_lineage_bytes_to_evict);
    RAY_LOG(INFO) << "Evicted " << bytes_evicted / 1e6 << "MB of task lineage.";
  }

  ShutdownIfNeeded();
}

bool TaskManager::RetryTaskIfPossible(const TaskID &task_id,
                                      bool task_failed_due_to_oom) {
  TaskSpecification spec;
  bool will_retry = false;
  int32_t num_retries_left = 0;
  int32_t num_oom_retries_left = 0;
  {
    absl::MutexLock lock(&mu_);
    auto it = submissible_tasks_.find(task_id);
    RAY_CHECK(it != submissible_tasks_.end())
        << "Tried to retry task that was not pending " << task_id;
    RAY_CHECK(it->second.IsPending())
        << "Tried to retry task that was not pending " << task_id;
    spec = it->second.spec;
    num_retries_left = it->second.num_retries_left;
    num_oom_retries_left = it->second.num_oom_retries_left;
    if (task_failed_due_to_oom) {
      if (num_oom_retries_left > 0) {
        will_retry = true;
        it->second.num_oom_retries_left--;
      }
    } else {
      if (num_retries_left > 0) {
        will_retry = true;
        it->second.num_retries_left--;
      } else if (num_retries_left == -1) {
        will_retry = true;
      } else {
        RAY_CHECK(num_retries_left == 0);
      }
    }
    if (will_retry) {
      it->second.SetStatus(rpc::TaskStatus::SCHEDULED);
    }
<<<<<<< HEAD
=======
    it->second.SetStatus(rpc::TaskStatus::PENDING_NODE_ASSIGNMENT);
>>>>>>> 9505cd16
  }

  // We should not hold the lock during these calls because they may trigger
  // callbacks in this or other classes.
  std::ostringstream stream;
  std::string num_retries_left_str =
      num_retries_left == -1 ? "infinite" : std::to_string(num_retries_left);
  RAY_LOG(INFO) << "task " << spec.TaskId() << " retries left: " << num_retries_left_str
                << ", oom retries left: " << num_oom_retries_left
                << ", task failed due to oom: " << task_failed_due_to_oom;
  if (will_retry) {
    RAY_LOG(INFO) << "Attempting to resubmit task " << spec.TaskId();
    retry_task_callback_(spec, /*delay=*/true);
    return true;
  } else {
    RAY_LOG(INFO) << "No retries left for task " << spec.TaskId()
                  << ", not going to resubmit.";
    return false;
  }
}

void TaskManager::FailPendingTask(const TaskID &task_id,
                                  rpc::ErrorType error_type,
                                  const Status *status,
                                  const rpc::RayErrorInfo *ray_error_info,
                                  bool mark_task_object_failed) {
  // Note that this might be the __ray_terminate__ task, so we don't log
  // loudly with ERROR here.
  RAY_LOG(DEBUG) << "Task " << task_id << " failed with error "
                 << rpc::ErrorType_Name(error_type);

  TaskSpecification spec;
  {
    absl::MutexLock lock(&mu_);
    auto it = submissible_tasks_.find(task_id);
    RAY_CHECK(it != submissible_tasks_.end())
        << "Tried to fail task that was not pending " << task_id;
    RAY_CHECK(it->second.IsPending())
        << "Tried to fail task that was not pending " << task_id;
    spec = it->second.spec;
    submissible_tasks_.erase(it);
    num_pending_tasks_--;

    // Throttled logging of task failure errors.
    auto debug_str = spec.DebugString();
    if (debug_str.find("__ray_terminate__") == std::string::npos &&
        (num_failure_logs_ < kTaskFailureThrottlingThreshold ||
         (current_time_ms() - last_log_time_ms_) > kTaskFailureLoggingFrequencyMillis)) {
      if (num_failure_logs_++ == kTaskFailureThrottlingThreshold) {
        RAY_LOG(WARNING) << "Too many failure logs, throttling to once every "
                         << kTaskFailureLoggingFrequencyMillis << " millis.";
      }
      last_log_time_ms_ = current_time_ms();
      if (status != nullptr) {
        RAY_LOG(INFO) << "Task failed: " << *status << ": " << spec.DebugString();
      } else {
        RAY_LOG(INFO) << "Task failed: " << spec.DebugString();
      }
    }
  }

  // The worker failed to execute the task, so it cannot be borrowing any
  // objects.
  RemoveFinishedTaskReferences(spec,
                               /*release_lineage=*/true,
                               rpc::Address(),
                               ReferenceCounter::ReferenceTableProto());
  if (mark_task_object_failed) {
    MarkTaskReturnObjectsFailed(spec, error_type, ray_error_info);
  }

  ShutdownIfNeeded();
}

bool TaskManager::FailOrRetryPendingTask(const TaskID &task_id,
                                         rpc::ErrorType error_type,
                                         const Status *status,
                                         const rpc::RayErrorInfo *ray_error_info,
                                         bool mark_task_object_failed) {
  // Note that this might be the __ray_terminate__ task, so we don't log
  // loudly with ERROR here.
  RAY_LOG(DEBUG) << "Task attempt " << task_id << " failed with error "
                 << rpc::ErrorType_Name(error_type);
  const bool will_retry = RetryTaskIfPossible(
      task_id, /*task_failed_due_to_oom*/ error_type == rpc::ErrorType::OUT_OF_MEMORY);
  if (!will_retry) {
    FailPendingTask(task_id, error_type, status, ray_error_info, mark_task_object_failed);
  }

  ShutdownIfNeeded();

  return will_retry;
}

void TaskManager::ShutdownIfNeeded() {
  std::function<void()> shutdown_hook = nullptr;
  {
    absl::MutexLock lock(&mu_);
    if (shutdown_hook_ && num_pending_tasks_ == 0) {
      RAY_LOG(WARNING) << "All in flight tasks finished, worker will shut down after "
                          "draining references.";
      std::swap(shutdown_hook_, shutdown_hook);
    }
  }
  // Do not hold the lock when calling callbacks.
  if (shutdown_hook != nullptr) {
    shutdown_hook();
  }
}

void TaskManager::OnTaskDependenciesInlined(
    const std::vector<ObjectID> &inlined_dependency_ids,
    const std::vector<ObjectID> &contained_ids) {
  std::vector<ObjectID> deleted;
  reference_counter_->UpdateSubmittedTaskReferences(
      /*return_ids=*/{},
      /*argument_ids_to_add=*/contained_ids,
      /*argument_ids_to_remove=*/inlined_dependency_ids,
      &deleted);
  in_memory_store_->Delete(deleted);
}

void TaskManager::RemoveFinishedTaskReferences(
    TaskSpecification &spec,
    bool release_lineage,
    const rpc::Address &borrower_addr,
    const ReferenceCounter::ReferenceTableProto &borrowed_refs) {
  std::vector<ObjectID> plasma_dependencies;
  for (size_t i = 0; i < spec.NumArgs(); i++) {
    if (spec.ArgByRef(i)) {
      plasma_dependencies.push_back(spec.ArgId(i));
    } else {
      const auto &inlined_refs = spec.ArgInlinedRefs(i);
      for (const auto &inlined_ref : inlined_refs) {
        plasma_dependencies.push_back(ObjectID::FromBinary(inlined_ref.object_id()));
      }
    }
  }
  if (spec.IsActorTask()) {
    const auto actor_creation_return_id = spec.ActorCreationDummyObjectId();
    plasma_dependencies.push_back(actor_creation_return_id);
  }

  std::vector<ObjectID> return_ids;
  size_t num_returns = spec.NumReturns();
  if (spec.IsActorTask()) {
    num_returns--;
  }
  for (size_t i = 0; i < num_returns; i++) {
    return_ids.push_back(spec.ReturnId(i));
  }
  if (spec.ReturnsDynamic()) {
    for (const auto &dynamic_return_id : spec.DynamicReturnIds()) {
      return_ids.push_back(dynamic_return_id);
    }
  }

  std::vector<ObjectID> deleted;
  reference_counter_->UpdateFinishedTaskReferences(return_ids,
                                                   plasma_dependencies,
                                                   release_lineage,
                                                   borrower_addr,
                                                   borrowed_refs,
                                                   &deleted);
  in_memory_store_->Delete(deleted);
}

int64_t TaskManager::RemoveLineageReference(const ObjectID &object_id,
                                            std::vector<ObjectID> *released_objects) {
  absl::MutexLock lock(&mu_);
  const int64_t total_lineage_footprint_bytes_prev(total_lineage_footprint_bytes_);

  const TaskID &task_id = object_id.TaskId();
  auto it = submissible_tasks_.find(task_id);
  if (it == submissible_tasks_.end()) {
    RAY_LOG(DEBUG) << "No lineage for object " << object_id;
    return 0;
  }

  RAY_LOG(DEBUG) << "Plasma object " << object_id << " out of scope";
  for (const auto &plasma_id : it->second.reconstructable_return_ids) {
    RAY_LOG(DEBUG) << "Task " << task_id << " has " << plasma_id << " in scope";
  }
  it->second.reconstructable_return_ids.erase(object_id);
  RAY_LOG(DEBUG) << "Task " << task_id << " now has "
                 << it->second.reconstructable_return_ids.size()
                 << " plasma returns in scope";

  if (it->second.reconstructable_return_ids.empty() && !it->second.IsPending()) {
    // If the task can no longer be retried, decrement the lineage ref count
    // for each of the task's args.
    for (size_t i = 0; i < it->second.spec.NumArgs(); i++) {
      if (it->second.spec.ArgByRef(i)) {
        released_objects->push_back(it->second.spec.ArgId(i));
      } else {
        const auto &inlined_refs = it->second.spec.ArgInlinedRefs(i);
        for (const auto &inlined_ref : inlined_refs) {
          released_objects->push_back(ObjectID::FromBinary(inlined_ref.object_id()));
        }
      }
    }

    total_lineage_footprint_bytes_ -= it->second.lineage_footprint_bytes;
    // The task has finished and none of the return IDs are in scope anymore,
    // so it is safe to remove the task spec.
    submissible_tasks_.erase(it);
  }

  return total_lineage_footprint_bytes_ - total_lineage_footprint_bytes_prev;
}

bool TaskManager::MarkTaskCanceled(const TaskID &task_id) {
  absl::MutexLock lock(&mu_);
  auto it = submissible_tasks_.find(task_id);
  if (it != submissible_tasks_.end()) {
    it->second.num_retries_left = 0;
    it->second.num_oom_retries_left = 0;
  }
  return it != submissible_tasks_.end();
}

void TaskManager::MarkTaskReturnObjectsFailed(const TaskSpecification &spec,
                                              rpc::ErrorType error_type,
                                              const rpc::RayErrorInfo *ray_error_info) {
  const TaskID task_id = spec.TaskId();
  RAY_LOG(DEBUG) << "Treat task as failed. task_id: " << task_id
                 << ", error_type: " << ErrorType_Name(error_type);
  int64_t num_returns = spec.NumReturns();
  for (int i = 0; i < num_returns; i++) {
    const auto object_id = ObjectID::FromIndex(task_id, /*index=*/i + 1);
    if (ray_error_info == nullptr) {
      RAY_UNUSED(in_memory_store_->Put(RayObject(error_type), object_id));
    } else {
      RAY_UNUSED(in_memory_store_->Put(RayObject(error_type, ray_error_info), object_id));
    }
  }
}

absl::optional<TaskSpecification> TaskManager::GetTaskSpec(const TaskID &task_id) const {
  absl::MutexLock lock(&mu_);
  auto it = submissible_tasks_.find(task_id);
  if (it == submissible_tasks_.end()) {
    return absl::optional<TaskSpecification>();
  }
  return it->second.spec;
}

std::vector<TaskID> TaskManager::GetPendingChildrenTasks(
    const TaskID &parent_task_id) const {
  std::vector<TaskID> ret_vec;
  absl::MutexLock lock(&mu_);
  for (auto it : submissible_tasks_) {
    if (it.second.IsPending() && (it.second.spec.ParentTaskId() == parent_task_id)) {
      ret_vec.push_back(it.first);
    }
  }
  return ret_vec;
}

void TaskManager::AddTaskStatusInfo(rpc::CoreWorkerStats *stats) const {
  absl::MutexLock lock(&mu_);
  for (int64_t i = 0; i < stats->object_refs_size(); i++) {
    auto ref = stats->mutable_object_refs(i);
    const auto obj_id = ObjectID::FromBinary(ref->object_id());
    const auto task_id = obj_id.TaskId();
    const auto it = submissible_tasks_.find(task_id);
    if (it == submissible_tasks_.end()) {
      continue;
    }
    ref->set_task_status(it->second.GetStatus());
    ref->set_attempt_number(it->second.spec.AttemptNumber());
  }
}

void TaskManager::MarkDependenciesResolved(const TaskID &task_id) {
  absl::MutexLock lock(&mu_);
  auto it = submissible_tasks_.find(task_id);
  if (it == submissible_tasks_.end()) {
    return;
  }
  if (it->second.GetStatus() == rpc::TaskStatus::PENDING_ARGS_AVAIL) {
    it->second.SetStatus(rpc::TaskStatus::PENDING_NODE_ASSIGNMENT);
  }
}

void TaskManager::MarkTaskWaitingForExecution(const TaskID &task_id) {
  absl::MutexLock lock(&mu_);
  auto it = submissible_tasks_.find(task_id);
  if (it == submissible_tasks_.end()) {
    return;
  }
  RAY_CHECK(it->second.GetStatus() == rpc::TaskStatus::PENDING_NODE_ASSIGNMENT);
  it->second.SetStatus(rpc::TaskStatus::SUBMITTED_TO_WORKER);
}

void TaskManager::FillTaskInfo(rpc::GetCoreWorkerStatsReply *reply,
                               const int64_t limit) const {
  absl::MutexLock lock(&mu_);
  auto total = submissible_tasks_.size();
  auto count = 0;
  for (const auto &task_it : submissible_tasks_) {
    if (limit != -1 && count >= limit) {
      break;
    }
    count += 1;

    const auto &task_entry = task_it.second;
    auto entry = reply->add_owned_task_info_entries();
    const auto &task_spec = task_entry.spec;
    const auto &task_state = task_entry.GetStatus();
    rpc::TaskType type;
    if (task_spec.IsNormalTask()) {
      type = rpc::TaskType::NORMAL_TASK;
    } else if (task_spec.IsActorCreationTask()) {
      type = rpc::TaskType::ACTOR_CREATION_TASK;
    } else {
      RAY_CHECK(task_spec.IsActorTask());
      type = rpc::TaskType::ACTOR_TASK;
    }
    entry->set_type(type);
    entry->set_name(task_spec.GetName());
    entry->set_language(task_spec.GetLanguage());
    entry->set_func_or_class_name(task_spec.FunctionDescriptor()->CallString());
    entry->set_scheduling_state(task_state);
    entry->set_job_id(task_spec.JobId().Binary());
    entry->set_task_id(task_spec.TaskId().Binary());
    entry->set_parent_task_id(task_spec.ParentTaskId().Binary());
    const auto &resources_map = task_spec.GetRequiredResources().GetResourceMap();
    entry->mutable_required_resources()->insert(resources_map.begin(),
                                                resources_map.end());
    entry->mutable_runtime_env_info()->CopyFrom(task_spec.RuntimeEnvInfo());
  }
  reply->set_tasks_total(total);
}

}  // namespace core
}  // namespace ray<|MERGE_RESOLUTION|>--- conflicted
+++ resolved
@@ -482,12 +482,8 @@
       }
     }
     if (will_retry) {
-      it->second.SetStatus(rpc::TaskStatus::SCHEDULED);
-    }
-<<<<<<< HEAD
-=======
-    it->second.SetStatus(rpc::TaskStatus::PENDING_NODE_ASSIGNMENT);
->>>>>>> 9505cd16
+      it->second.SetStatus(rpc::TaskStatus::PENDING_NODE_ASSIGNMENT);
+    }
   }
 
   // We should not hold the lock during these calls because they may trigger
