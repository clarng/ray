--- conflicted
+++ resolved
@@ -465,10 +465,7 @@
                          << " and size of out_of_order_tasks set is "
                          << queue.out_of_order_completed_tasks.size();
         }
-<<<<<<< HEAD
         queue.cur_pending_calls--;
-      });
-=======
       };
 
   queue.inflight_task_callbacks.emplace(task_id, std::move(reply_callback));
@@ -493,7 +490,6 @@
       };
 
   queue.rpc_client->PushActorTask(std::move(request), skip_queue, wrapped_callback);
->>>>>>> e6ae08f4
 }
 
 bool CoreWorkerDirectActorTaskSubmitter::IsActorAlive(const ActorID &actor_id) const {
