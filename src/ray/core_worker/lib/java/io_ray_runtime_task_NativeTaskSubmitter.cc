// Copyright 2017 The Ray Authors.
//
// Licensed under the Apache License, Version 2.0 (the "License");
// you may not use this file except in compliance with the License.
// You may obtain a copy of the License at
//
//  http://www.apache.org/licenses/LICENSE-2.0
//
// Unless required by applicable law or agreed to in writing, software
// distributed under the License is distributed on an "AS IS" BASIS,
// WITHOUT WARRANTIES OR CONDITIONS OF ANY KIND, either express or implied.
// See the License for the specific language governing permissions and
// limitations under the License.

#include "io_ray_runtime_task_NativeTaskSubmitter.h"

#include <jni.h>

#include "jni_utils.h"
#include "ray/common/id.h"
#include "ray/core_worker/common.h"
#include "ray/core_worker/core_worker.h"

/// A helper that computes the hash code of a Java object.
inline jint GetHashCodeOfJavaObject(JNIEnv *env, jobject java_object) {
  const jint hashcode = env->CallIntMethod(java_object, java_object_hash_code);
  RAY_CHECK_JAVA_EXCEPTION(env);
  return hashcode;
}

/// Store C++ instances of ray function in the cache to avoid unnessesary JNI operations.
thread_local std::unordered_map<jint, std::vector<std::pair<jobject, RayFunction>>>
    submitter_function_descriptor_cache;

inline const RayFunction &ToRayFunction(JNIEnv *env, jobject functionDescriptor,
                                        jint hash) {
  auto &fd_vector = submitter_function_descriptor_cache[hash];
  for (auto &pair : fd_vector) {
    if (env->CallBooleanMethod(pair.first, java_object_equals, functionDescriptor)) {
      return pair.second;
    }
  }

  std::vector<std::string> function_descriptor_list;
  jobject list =
      env->CallObjectMethod(functionDescriptor, java_function_descriptor_to_list);
  RAY_CHECK_JAVA_EXCEPTION(env);
  JavaStringListToNativeStringVector(env, list, &function_descriptor_list);
  jobject java_language =
      env->CallObjectMethod(functionDescriptor, java_function_descriptor_get_language);
  RAY_CHECK_JAVA_EXCEPTION(env);
  auto language = static_cast<::Language>(
      env->CallIntMethod(java_language, java_language_get_number));
  RAY_CHECK_JAVA_EXCEPTION(env);
  FunctionDescriptor function_descriptor =
      FunctionDescriptorBuilder::FromVector(language, function_descriptor_list);
  fd_vector.emplace_back(env->NewGlobalRef(functionDescriptor),
                         RayFunction(language, function_descriptor));
  return fd_vector.back().second;
}

inline std::vector<std::unique_ptr<TaskArg>> ToTaskArgs(JNIEnv *env, jobject args) {
  std::vector<std::unique_ptr<TaskArg>> task_args;
  JavaListToNativeVector<std::unique_ptr<TaskArg>>(
      env, args, &task_args, [](JNIEnv *env, jobject arg) {
        auto java_id = env->GetObjectField(arg, java_function_arg_id);
        if (java_id) {
          auto java_id_bytes = static_cast<jbyteArray>(
              env->CallObjectMethod(java_id, java_base_id_get_bytes));
          RAY_CHECK_JAVA_EXCEPTION(env);
          auto id = JavaByteArrayToId<ObjectID>(env, java_id_bytes);
          auto java_owner_address =
              env->GetObjectField(arg, java_function_arg_owner_address);
          RAY_CHECK(java_owner_address);
          auto owner_address = JavaProtobufObjectToNativeProtobufObject<rpc::Address>(
              env, java_owner_address);
          return std::unique_ptr<TaskArg>(
              new TaskArgByReference(id, owner_address, /*call_site=*/""));
        }
        auto java_value =
            static_cast<jbyteArray>(env->GetObjectField(arg, java_function_arg_value));
        RAY_CHECK(java_value) << "Both id and value of FunctionArg are null.";
        auto value = JavaNativeRayObjectToNativeRayObject(env, java_value);
        return std::unique_ptr<TaskArg>(new TaskArgByValue(value));
      });
  return task_args;
}

inline std::unordered_map<std::string, double> ToResources(JNIEnv *env,
                                                           jobject java_resources) {
  return JavaMapToNativeMap<std::string, double>(
      env, java_resources,
      [](JNIEnv *env, jobject java_key) {
        return JavaStringToNativeString(env, (jstring)java_key);
      },
      [](JNIEnv *env, jobject java_value) {
        double value = env->CallDoubleMethod(java_value, java_double_double_value);
        RAY_CHECK_JAVA_EXCEPTION(env);
        return value;
      });
}

inline std::pair<PlacementGroupID, int64_t> ToPlacementGroupOptions(JNIEnv *env,
                                                                    jobject callOptions) {
  auto placement_group_options = std::make_pair(PlacementGroupID::Nil(), -1);
  auto group = env->GetObjectField(callOptions, java_task_creation_options_group);
  if (group) {
    auto placement_group_id = env->GetObjectField(group, java_placement_group_id);
    auto java_id_bytes = static_cast<jbyteArray>(
        env->CallObjectMethod(placement_group_id, java_base_id_get_bytes));
    RAY_CHECK_JAVA_EXCEPTION(env);
    auto id = JavaByteArrayToId<PlacementGroupID>(env, java_id_bytes);
    auto index = env->GetIntField(callOptions, java_task_creation_options_bundle_index);
    placement_group_options = std::make_pair(id, index);
  }
  return placement_group_options;
}

inline TaskOptions ToTaskOptions(JNIEnv *env, jint numReturns, jobject callOptions) {
  std::unordered_map<std::string, double> resources;
  std::string name = "";
  std::string concurrency_group_name = "";
  if (callOptions) {
    jobject java_resources =
        env->GetObjectField(callOptions, java_base_task_options_resources);
    resources = ToResources(env, java_resources);
    auto java_name = (jstring)env->GetObjectField(callOptions, java_call_options_name);
    if (java_name) {
      name = JavaStringToNativeString(env, java_name);
    }
    auto java_concurrency_group_name = reinterpret_cast<jstring>(
        env->GetObjectField(callOptions, java_call_options_concurrency_group_name));
    RAY_CHECK_JAVA_EXCEPTION(env);
    RAY_CHECK(java_concurrency_group_name != nullptr);
    if (java_concurrency_group_name) {
      concurrency_group_name = JavaStringToNativeString(env, java_concurrency_group_name);
    }
  }

  TaskOptions task_options{name, numReturns, resources, concurrency_group_name};
  return task_options;
}

inline ActorCreationOptions ToActorCreationOptions(JNIEnv *env,
                                                   jobject actorCreationOptions) {
  std::string name = "";
  int64_t max_restarts = 0;
  std::unordered_map<std::string, double> resources;
  std::vector<std::string> dynamic_worker_options;
  uint64_t max_concurrency = 1;
  auto placement_options = std::make_pair(PlacementGroupID::Nil(), -1);
  std::vector<ConcurrencyGroup> concurrency_groups;
  int32_t max_pending_calls = -1;

  if (actorCreationOptions) {
    auto java_name = (jstring)env->GetObjectField(actorCreationOptions,
                                                  java_actor_creation_options_name);
    if (java_name) {
      name = JavaStringToNativeString(env, java_name);
    }
    max_restarts =
        env->GetIntField(actorCreationOptions, java_actor_creation_options_max_restarts);
    jobject java_resources =
        env->GetObjectField(actorCreationOptions, java_base_task_options_resources);
    resources = ToResources(env, java_resources);
    jobject java_jvm_options = env->GetObjectField(
        actorCreationOptions, java_actor_creation_options_jvm_options);
    if (java_jvm_options) {
      JavaStringListToNativeStringVector(env, java_jvm_options, &dynamic_worker_options);
    }
    max_concurrency = static_cast<uint64_t>(env->GetIntField(
        actorCreationOptions, java_actor_creation_options_max_concurrency));

    auto group =
        env->GetObjectField(actorCreationOptions, java_actor_creation_options_group);
    if (group) {
      auto placement_group_id = env->GetObjectField(group, java_placement_group_id);
      auto java_id_bytes = static_cast<jbyteArray>(
          env->CallObjectMethod(placement_group_id, java_base_id_get_bytes));
      RAY_CHECK_JAVA_EXCEPTION(env);
      auto id = JavaByteArrayToId<PlacementGroupID>(env, java_id_bytes);
      auto index = env->GetIntField(actorCreationOptions,
                                    java_actor_creation_options_bundle_index);
      placement_options = std::make_pair(id, index);
    }
    // Convert concurrency groups from Java to native.
    jobject java_concurrency_groups_field = env->GetObjectField(
        actorCreationOptions, java_actor_creation_options_concurrency_groups);
    RAY_CHECK(java_concurrency_groups_field != nullptr);
    JavaListToNativeVector<ray::ConcurrencyGroup>(
        env, java_concurrency_groups_field, &concurrency_groups,
        [](JNIEnv *env, jobject java_concurrency_group_impl) {
          RAY_CHECK(java_concurrency_group_impl != nullptr);
          jobject java_func_descriptors =
              env->CallObjectMethod(java_concurrency_group_impl,
                                    java_concurrency_group_impl_get_function_descriptors);
          RAY_CHECK_JAVA_EXCEPTION(env);
          std::vector<ray::FunctionDescriptor> native_func_descriptors;
          JavaListToNativeVector<ray::FunctionDescriptor>(
              env, java_func_descriptors, &native_func_descriptors,
              [](JNIEnv *env, jobject java_func_descriptor) {
                RAY_CHECK(java_func_descriptor != nullptr);
                const jint hashcode = GetHashCodeOfJavaObject(env, java_func_descriptor);
                ray::FunctionDescriptor native_func =
                    ToRayFunction(env, java_func_descriptor, hashcode)
                        .GetFunctionDescriptor();
                return native_func;
              });
          // Put func_descriptors into this task group.
          const std::string concurrency_group_name = JavaStringToNativeString(
              env, (jstring)env->GetObjectField(java_concurrency_group_impl,
                                                java_concurrency_group_impl_name));
          const uint32_t max_concurrency = env->GetIntField(
              java_concurrency_group_impl, java_concurrency_group_impl_max_concurrency);
          return ray::ConcurrencyGroup{concurrency_group_name, max_concurrency,
                                       native_func_descriptors};
        });
    max_pending_calls = static_cast<int32_t>(env->GetIntField(
        actorCreationOptions, java_actor_creation_options_max_pending_calls));
  }

  // TODO(suquark): support passing namespace for Java. Currently
  // there is no use case.
  std::string ray_namespace = "";
  ActorCreationOptions actor_creation_options{
      max_restarts,
      0,  // TODO: Allow setting max_task_retries from Java.
      static_cast<int>(max_concurrency),
      resources,
      resources,
      dynamic_worker_options,
      /*is_detached=*/false,
      name,
      ray_namespace,
      /*is_asyncio=*/false,
      placement_options,
      /*placement_group_capture_child_tasks=*/true,
      /*serialized_runtime_env=*/"{}",
<<<<<<< HEAD
      concurrency_groups,
      false,
      max_pending_calls};
=======
      /*runtime_env_uris=*/{},
      concurrency_groups};
>>>>>>> 80d9476c
  return actor_creation_options;
}

inline PlacementStrategy ConvertStrategy(jint java_strategy) {
  switch (java_strategy) {
  case 0:
    return rpc::PACK;
  case 1:
    return rpc::SPREAD;
  case 2:
    return rpc::STRICT_PACK;
  default:
    return rpc::STRICT_SPREAD;
  }
}

inline PlacementGroupCreationOptions ToPlacementGroupCreationOptions(
    JNIEnv *env, jobject placementGroupCreationOptions) {
  // We have make sure the placementGroupCreationOptions is not null in java api.
  std::string name = "";
  jstring java_name = (jstring)env->GetObjectField(
      placementGroupCreationOptions, java_placement_group_creation_options_name);
  if (java_name) {
    name = JavaStringToNativeString(env, java_name);
  }
  jobject java_obj_strategy = env->GetObjectField(
      placementGroupCreationOptions, java_placement_group_creation_options_strategy);
  jint java_strategy = env->CallIntMethod(
      java_obj_strategy, java_placement_group_creation_options_strategy_value);
  jobject java_bundles = env->GetObjectField(
      placementGroupCreationOptions, java_placement_group_creation_options_bundles);
  std::vector<std::unordered_map<std::string, double>> bundles;
  JavaListToNativeVector<std::unordered_map<std::string, double>>(
      env, java_bundles, &bundles, [](JNIEnv *env, jobject java_bundle) {
        return JavaMapToNativeMap<std::string, double>(
            env, java_bundle,
            [](JNIEnv *env, jobject java_key) {
              return JavaStringToNativeString(env, (jstring)java_key);
            },
            [](JNIEnv *env, jobject java_value) {
              double value = env->CallDoubleMethod(java_value, java_double_double_value);
              RAY_CHECK_JAVA_EXCEPTION(env);
              return value;
            });
      });
  return PlacementGroupCreationOptions(name, ConvertStrategy(java_strategy), bundles,
                                       /*is_detached=*/false);
}

#ifdef __cplusplus
extern "C" {
#endif

JNIEXPORT jobject JNICALL Java_io_ray_runtime_task_NativeTaskSubmitter_nativeSubmitTask(
    JNIEnv *env, jclass p, jobject functionDescriptor, jint functionDescriptorHash,
    jobject args, jint numReturns, jobject callOptions) {
  const auto &ray_function =
      ToRayFunction(env, functionDescriptor, functionDescriptorHash);
  auto task_args = ToTaskArgs(env, args);
  auto task_options = ToTaskOptions(env, numReturns, callOptions);
  auto placement_group_options = ToPlacementGroupOptions(env, callOptions);

  // TODO (kfstorm): Allow setting `max_retries` via `CallOptions`.
  auto return_refs = CoreWorkerProcess::GetCoreWorker().SubmitTask(
      ray_function, task_args, task_options,
      /*max_retries=*/0,
      /*retry_exceptions=*/false,
      /*placement_options=*/placement_group_options,
      /*placement_group_capture_child_tasks=*/true,
      /*debugger_breakpoint*/ "");
  std::vector<ObjectID> return_ids;
  for (const auto &ref : return_refs) {
    return_ids.push_back(ObjectID::FromBinary(ref.object_id()));
  }

  // This is to avoid creating an empty java list and boost performance.
  if (return_ids.empty()) {
    return nullptr;
  }

  return NativeIdVectorToJavaByteArrayList(env, return_ids);
}

JNIEXPORT jbyteArray JNICALL
Java_io_ray_runtime_task_NativeTaskSubmitter_nativeCreateActor(
    JNIEnv *env, jclass p, jobject functionDescriptor, jint functionDescriptorHash,
    jobject args, jobject actorCreationOptions) {
  const auto &ray_function =
      ToRayFunction(env, functionDescriptor, functionDescriptorHash);
  auto task_args = ToTaskArgs(env, args);
  auto actor_creation_options = ToActorCreationOptions(env, actorCreationOptions);

  ActorID actor_id;
  auto status = CoreWorkerProcess::GetCoreWorker().CreateActor(
      ray_function, task_args, actor_creation_options,
      /*extension_data*/ "", &actor_id);

  THROW_EXCEPTION_AND_RETURN_IF_NOT_OK(env, status, nullptr);
  return IdToJavaByteArray<ActorID>(env, actor_id);
}

JNIEXPORT jobject JNICALL
Java_io_ray_runtime_task_NativeTaskSubmitter_nativeSubmitActorTask(
    JNIEnv *env, jclass p, jbyteArray actorId, jobject functionDescriptor,
    jint functionDescriptorHash, jobject args, jint numReturns, jobject callOptions) {
  auto actor_id = JavaByteArrayToId<ActorID>(env, actorId);
  const auto &ray_function =
      ToRayFunction(env, functionDescriptor, functionDescriptorHash);
  auto task_args = ToTaskArgs(env, args);
  RAY_CHECK(callOptions != nullptr);
  auto task_options = ToTaskOptions(env, numReturns, callOptions);

  auto return_refs = CoreWorkerProcess::GetCoreWorker().SubmitActorTask(
      actor_id, ray_function, task_args, task_options);
  if (!return_refs.has_value()) {
    std::stringstream ss;
    ss << "Cannot submit the actor task "
       << ray_function.GetFunctionDescriptor()->ToString();
    ss << " because the number of pending tasks queued exceeds the limit "
       << CoreWorkerProcess::GetCoreWorker().GetActorHandle(actor_id)->MaxPendingCalls();
    ss << " To increase the max number of queued tasks to the actor, use "
          "setMaxPendingCalls to set the max_pending_calls option when create the "
          "actor.";
    env->ThrowNew(java_ray_back_pressure_exception_class, ss.str().c_str());
    return nullptr;
  }

  std::vector<ObjectID> return_ids;
  for (const auto &ref : return_refs.value()) {
    return_ids.push_back(ObjectID::FromBinary(ref.object_id()));
  }

  // This is to avoid creating an empty java list and boost performance.
  if (return_ids.empty()) {
    return nullptr;
  }

  return NativeIdVectorToJavaByteArrayList(env, return_ids);
}

JNIEXPORT jbyteArray JNICALL
Java_io_ray_runtime_task_NativeTaskSubmitter_nativeCreatePlacementGroup(
    JNIEnv *env, jclass, jobject placementGroupCreationOptions) {
  auto options = ToPlacementGroupCreationOptions(env, placementGroupCreationOptions);
  PlacementGroupID placement_group_id;
  auto status = CoreWorkerProcess::GetCoreWorker().CreatePlacementGroup(
      options, &placement_group_id);
  THROW_EXCEPTION_AND_RETURN_IF_NOT_OK(env, status, nullptr);
  return IdToJavaByteArray<PlacementGroupID>(env, placement_group_id);
}

JNIEXPORT void JNICALL
Java_io_ray_runtime_task_NativeTaskSubmitter_nativeRemovePlacementGroup(
    JNIEnv *env, jclass p, jbyteArray placement_group_id_bytes) {
  const auto placement_group_id =
      JavaByteArrayToId<PlacementGroupID>(env, placement_group_id_bytes);
  auto status =
      CoreWorkerProcess::GetCoreWorker().RemovePlacementGroup(placement_group_id);
  THROW_EXCEPTION_AND_RETURN_IF_NOT_OK(env, status, (void)0);
}

JNIEXPORT jboolean JNICALL
Java_io_ray_runtime_task_NativeTaskSubmitter_nativeWaitPlacementGroupReady(
    JNIEnv *env, jclass p, jbyteArray placement_group_id_bytes, jint timeout_seconds) {
  const auto placement_group_id =
      JavaByteArrayToId<PlacementGroupID>(env, placement_group_id_bytes);
  auto status = CoreWorkerProcess::GetCoreWorker().WaitPlacementGroupReady(
      placement_group_id, timeout_seconds);
  if (status.IsNotFound()) {
    env->ThrowNew(java_ray_exception_class, status.message().c_str());
  }
  return status.ok();
}

#ifdef __cplusplus
}
#endif<|MERGE_RESOLUTION|>--- conflicted
+++ resolved
@@ -236,14 +236,10 @@
       placement_options,
       /*placement_group_capture_child_tasks=*/true,
       /*serialized_runtime_env=*/"{}",
-<<<<<<< HEAD
+      /*runtime_env_uris=*/{},
       concurrency_groups,
-      false,
+      /*execute_out_of_order*/ false,
       max_pending_calls};
-=======
-      /*runtime_env_uris=*/{},
-      concurrency_groups};
->>>>>>> 80d9476c
   return actor_creation_options;
 }
 
