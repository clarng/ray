--- conflicted
+++ resolved
@@ -17,10 +17,6 @@
 expected_worker_eviction_message = (
     "Task was killed due to the node running low on memory"
 )
-<<<<<<< HEAD
-=======
-task_failure_entry_ttl_ms = 2 * 60 * 1000
->>>>>>> 58255c79
 
 
 @pytest.fixture
@@ -31,14 +27,9 @@
         _system_config={
             "memory_usage_threshold_fraction": memory_usage_threshold_fraction,
             "memory_monitor_interval_ms": memory_monitor_interval_ms,
-<<<<<<< HEAD
             "metrics_report_interval_ms": 100,
             "task_failure_entry_ttl_ms": 2 * 60 * 1000,
             "task_oom_retries": task_oom_retries,
-=======
-            "metrics_report_interval_ms": metrics_report_interval_ms,
-            "task_failure_entry_ttl_ms": task_failure_entry_ttl_ms,
->>>>>>> 58255c79
         },
     ):
         yield
@@ -162,11 +153,7 @@
 def test_memory_pressure_kill_task(ray_with_memory_monitor):
     bytes_to_alloc = get_additional_bytes_to_reach_memory_usage_pct(0.95)
     with pytest.raises(ray.exceptions.OutOfMemoryError) as _:
-<<<<<<< HEAD
         ray.get(allocate_memory.options(max_retries=0).remote(bytes_to_alloc))
-=======
-        ray.get(no_retry.remote(bytes_to_alloc))
->>>>>>> 58255c79
 
     wait_for_condition(
         has_metric_tagged_with_value,
@@ -190,13 +177,9 @@
     ray.get(actor_ref.allocate.remote(bytes_to_alloc))
 
     with pytest.raises(ray.exceptions.OutOfMemoryError) as _:
-<<<<<<< HEAD
         ray.get(
             allocate_memory.options(max_retries=0).remote(allocate_bytes=bytes_to_alloc)
         )
-=======
-        ray.get(no_retry.remote(allocate_bytes=bytes_to_alloc))
->>>>>>> 58255c79
 
     actors = ray.util.list_named_actors()
     assert len(actors) == 1
