import io
import os
import re
import subprocess
import sys
import tempfile
import time
import logging
from collections import Counter, defaultdict
from contextlib import redirect_stderr, redirect_stdout
from pathlib import Path
from unittest.mock import Mock, MagicMock
import numpy as np
import pytest

import ray
from ray._private import ray_constants
from ray._private.log_monitor import (
    LOG_NAME_UPDATE_INTERVAL_S,
    RAY_LOG_MONITOR_MANY_FILES_THRESHOLD,
    LogFileInfo,
    LogMonitor,
    is_proc_alive,
)
from ray._private.test_utils import (
    get_log_batch,
    get_log_message,
    init_log_pubsub,
    run_string_as_driver,
    wait_for_condition,
)
from ray.cross_language import java_actor_class
from ray.autoscaler._private.cli_logger import cli_logger


def set_logging_config(monkeypatch, max_bytes, backup_count):
    monkeypatch.setenv("RAY_ROTATION_MAX_BYTES", str(max_bytes))
    monkeypatch.setenv("RAY_ROTATION_BACKUP_COUNT", str(backup_count))


def test_reopen_changed_inode(tmp_path):
    """Make sure that when we reopen a file because the inode has changed, we
    open to the right location."""

    path1 = tmp_path / "file"
    path2 = tmp_path / "changed_file"

    with open(path1, "w") as f:
        for i in range(1000):
            print(f"{i}", file=f)

    with open(path2, "w") as f:
        for i in range(2000):
            print(f"{i}", file=f)

    file_info = LogFileInfo(
        filename=path1,
        size_when_last_opened=0,
        file_position=0,
        file_handle=None,
        is_err_file=False,
        job_id=None,
        worker_pid=None,
    )

    file_info.reopen_if_necessary()
    for _ in range(1000):
        file_info.file_handle.readline()

    orig_file_pos = file_info.file_handle.tell()
    file_info.file_position = orig_file_pos

    # NOTE: On windows, an open file can't be deleted.
    file_info.file_handle.close()
    os.remove(path1)
    os.rename(path2, path1)

    file_info.reopen_if_necessary()

    assert file_info.file_position == orig_file_pos
    assert file_info.file_handle.tell() == orig_file_pos


@pytest.mark.skipif(sys.platform == "win32", reason="Fails on windows")
def test_deleted_file_does_not_throw_error(tmp_path):
    filename = tmp_path / "file"

    Path(filename).touch()

    file_info = LogFileInfo(
        filename=filename,
        size_when_last_opened=0,
        file_position=0,
        file_handle=None,
        is_err_file=False,
        job_id=None,
        worker_pid=None,
    )

    file_info.reopen_if_necessary()

    os.remove(filename)

    file_info.reopen_if_necessary()


def test_log_rotation_config(ray_start_cluster, monkeypatch):
    cluster = ray_start_cluster
    max_bytes = 100
    backup_count = 3

    # Create a cluster.
    set_logging_config(monkeypatch, max_bytes, backup_count)
    head_node = cluster.add_node(num_cpus=0)
    # Set a different env var for a worker node.
    set_logging_config(monkeypatch, 0, 0)
    worker_node = cluster.add_node(num_cpus=0)
    cluster.wait_for_nodes()

    config = head_node.logging_config
    assert config["log_rotation_max_bytes"] == max_bytes
    assert config["log_rotation_backup_count"] == backup_count
    config = worker_node.logging_config
    assert config["log_rotation_max_bytes"] == 0
    assert config["log_rotation_backup_count"] == 0


@pytest.mark.parametrize(
    "ray_start_cluster_head",
    [
        {
            "num_cpus": 1,
        },
        {
            "num_cpus": 1,
            "_system_config": {
                "one_log_per_workerpool_worker": True,
            },
        },
    ],
    indirect=True,
)
def test_log_file_exists(ray_start_cluster_head):
    """Verify all log files exist as specified in
    https://docs.ray.io/en/master/ray-observability/ray-logging.html#logging-directory-structure # noqa
    """
    session_dir = ray._private.worker.global_worker.node.address_info["session_dir"]
    session_path = Path(session_dir)
    log_dir_path = session_path / "logs"

    log_rotating_component = [
        (ray_constants.PROCESS_TYPE_DASHBOARD, [".log", ".err"]),
        (ray_constants.PROCESS_TYPE_DASHBOARD_AGENT, [".log"]),
        (ray_constants.PROCESS_TYPE_LOG_MONITOR, [".log", ".err"]),
        (ray_constants.PROCESS_TYPE_MONITOR, [".log", ".out", ".err"]),
        (ray_constants.PROCESS_TYPE_PYTHON_CORE_WORKER_DRIVER, [".log"]),
        (ray_constants.PROCESS_TYPE_PYTHON_CORE_WORKER, [".log"]),
        # Below components are not log rotating now.
        (ray_constants.PROCESS_TYPE_RAYLET, [".out", ".err"]),
        (ray_constants.PROCESS_TYPE_GCS_SERVER, [".out", ".err"]),
        (ray_constants.PROCESS_TYPE_WORKER, [".out", ".err"]),
    ]

    # Run the basic workload.
    @ray.remote
    def f():
        for i in range(10):
            print(f"test {i}")

    # Create a runtime env to make sure dashboard agent is alive.
    ray.get(f.options(runtime_env={"env_vars": {"A": "a", "B": "b"}}).remote())

    paths = list(log_dir_path.iterdir())

    def component_and_suffix_exists(component, paths):
        component, suffixes = component
        for path in paths:
            filename = path.stem
            suffix = path.suffix
            if component in filename:
                # core-worker log also contains "worker keyword". We ignore this case.
                if (
                    component == ray_constants.PROCESS_TYPE_WORKER
                    and ray_constants.PROCESS_TYPE_PYTHON_CORE_WORKER in filename
                ):
                    continue
                if suffix in suffixes:
                    return True
                else:
                    # unexpected suffix.
                    return False

        return False

    for component in log_rotating_component:
        assert component_and_suffix_exists(component, paths), (component, paths)


def test_log_rotation(shutdown_only, monkeypatch):
    max_bytes = 1
    backup_count = 3
    set_logging_config(monkeypatch, max_bytes, backup_count)
    ray.init(num_cpus=1)
    session_dir = ray._private.worker.global_worker.node.address_info["session_dir"]
    session_path = Path(session_dir)
    log_dir_path = session_path / "logs"

    log_rotating_component = [
        ray_constants.PROCESS_TYPE_DASHBOARD,
        ray_constants.PROCESS_TYPE_DASHBOARD_AGENT,
        ray_constants.PROCESS_TYPE_LOG_MONITOR,
        ray_constants.PROCESS_TYPE_MONITOR,
        ray_constants.PROCESS_TYPE_PYTHON_CORE_WORKER_DRIVER,
        ray_constants.PROCESS_TYPE_PYTHON_CORE_WORKER,
        # Below components are not log rotating now.
        # ray_constants.PROCESS_TYPE_RAYLET,
        # ray_constants.PROCESS_TYPE_GCS_SERVER,
        # ray_constants.PROCESS_TYPE_WORKER,
    ]

    # Run the basic workload.
    @ray.remote
    def f():
        for i in range(10):
            print(f"test {i}")

    # Create a runtime env to make sure dashboard agent is alive.
    ray.get(f.options(runtime_env={"env_vars": {"A": "a", "B": "b"}}).remote())

    paths = list(log_dir_path.iterdir())

    def component_exist(component, paths):
        for path in paths:
            filename = path.stem
            if component in filename:
                return True
        return False

    def component_file_only_one_log_entry(component):
        """Since max_bytes is 1, the log file should
        only have at most one log entry.
        """
        for path in paths:
            if not component_exist(component, [path]):
                continue

            with open(path) as file:
                found = False
                for line in file:
                    if re.match(r"^\[?\d\d\d\d-\d\d-\d\d \d\d:\d\d:\d\d", line):
                        if found:
                            return False
                        found = True
        return True

    for component in log_rotating_component:
        assert component_exist(component, paths), paths
        assert component_file_only_one_log_entry(component)

    # Check if the backup count is respected.
    file_cnts = defaultdict(int)
    for path in paths:
        filename = path.name
        parts = filename.split(".")
        if len(parts) == 3:
            filename_without_suffix = parts[0]
            file_cnts[filename_without_suffix] += 1
    for filename, file_cnt in file_cnts.items():
        assert file_cnt <= backup_count, (
            f"{filename} has files that are more than "
            f"backup count {backup_count}, file count: {file_cnt}"
        )


def test_periodic_event_stats(shutdown_only):
    ray.init(
        num_cpus=1,
        _system_config={"event_stats_print_interval_ms": 100, "event_stats": True},
    )
    session_dir = ray._private.worker.global_worker.node.address_info["session_dir"]
    session_path = Path(session_dir)
    log_dir_path = session_path / "logs"

    # Run the basic workload.
    @ray.remote
    def f():
        pass

    ray.get(f.remote())

    paths = list(log_dir_path.iterdir())

    def is_event_loop_stats_found(path):
        found = False
        with open(path) as f:
            event_loop_stats_identifier = "Event stats"
            for line in f.readlines():
                if event_loop_stats_identifier in line:
                    found = True
        return found

    for path in paths:
        # Need to remove suffix to avoid reading log rotated files.
        if "python-core-driver" in str(path):
            wait_for_condition(lambda: is_event_loop_stats_found(path))
        if "raylet.out" in str(path):
            wait_for_condition(lambda: is_event_loop_stats_found(path))
        if "gcs_server.out" in str(path):
            wait_for_condition(lambda: is_event_loop_stats_found(path))


def test_worker_id_names(shutdown_only):
    ray.init(
        num_cpus=1,
        _system_config={"event_stats_print_interval_ms": 100, "event_stats": True},
    )
    session_dir = ray._private.worker.global_worker.node.address_info["session_dir"]
    session_path = Path(session_dir)
    log_dir_path = session_path / "logs"

    # Run the basic workload.
    @ray.remote
    def f():
        print("hello")

    ray.get(f.remote())

    paths = list(log_dir_path.iterdir())

    ids = []
    for path in paths:
        if "python-core-worker" in str(path):
            pattern = ".*-([a-f0-9]*).*"
        elif "worker" in str(path):
            pattern = ".*worker-([a-f0-9]*)-.*-.*"
        else:
            continue
        worker_id = re.match(pattern, str(path)).group(1)
        ids.append(worker_id)
    counts = Counter(ids).values()
    for count in counts:
        # There should be a "python-core-.*.log", "worker-.*.out",
        # and "worker-.*.err"
        assert count == 3


def test_log_pid_with_hex_job_id(ray_start_cluster):
    cluster = ray_start_cluster
    cluster.add_node(num_cpus=4)

    def submit_job():
        # Connect a driver to the Ray cluster.
        ray.init(address=cluster.address, ignore_reinit_error=True)
        p = init_log_pubsub()
        # It always prints the monitor messages.
        logs = get_log_message(p, 1)

        @ray.remote
        def f():
            print("remote func")

        ray.get(f.remote())

        def matcher(log_batch):
            return log_batch["task_name"] == "f"

        logs = get_log_batch(p, 1, matcher=matcher)
        # It should logs with pid of hex job id instead of None
        assert logs[0]["pid"] is not None
        ray.shutdown()

    # NOTE(xychu): loop ten times to make job id from 01000000 to 0a000000,
    #              in order to trigger hex pattern
    for _ in range(10):
        submit_job()


def test_ignore_windows_access_violation(ray_start_regular_shared):
    @ray.remote
    def print_msg():
        print("Windows fatal exception: access violation\n")

    @ray.remote
    def print_after(_obj):
        print("done")

    p = init_log_pubsub()
    print_after.remote(print_msg.remote())
    msgs = get_log_message(
        p, num=6, timeout=10, job_id=ray.get_runtime_context().get_job_id()
    )

    assert len(msgs) == 1, msgs
    assert msgs[0][0] == "done"


def test_log_redirect_to_stderr(shutdown_only, capfd):

    log_components = {
        ray_constants.PROCESS_TYPE_DASHBOARD: "Dashboard head grpc address",
        ray_constants.PROCESS_TYPE_DASHBOARD_AGENT: "Dashboard agent grpc address",
        ray_constants.PROCESS_TYPE_GCS_SERVER: "Loading job table data",
        # No log monitor output if all components are writing to stderr.
        ray_constants.PROCESS_TYPE_LOG_MONITOR: "",
        ray_constants.PROCESS_TYPE_MONITOR: "Starting monitor using ray installation",
        ray_constants.PROCESS_TYPE_PYTHON_CORE_WORKER: "worker server started",
        ray_constants.PROCESS_TYPE_PYTHON_CORE_WORKER_DRIVER: "driver server started",
        # TODO(Clark): Add coverage for Ray Client.
        # ray_constants.PROCESS_TYPE_RAY_CLIENT_SERVER: "Starting Ray Client server",
        ray_constants.PROCESS_TYPE_RAY_CLIENT_SERVER: "",
        ray_constants.PROCESS_TYPE_RAYLET: "Starting object store with directory",
        # No reaper process run (kernel fate-sharing).
        ray_constants.PROCESS_TYPE_REAPER: "",
        # No reporter process run.
        ray_constants.PROCESS_TYPE_REPORTER: "",
        # No web UI process run.
        ray_constants.PROCESS_TYPE_WEB_UI: "",
        # Unused.
        ray_constants.PROCESS_TYPE_WORKER: "",
    }

    script = """
import os
from pathlib import Path

import ray

os.environ["RAY_LOG_TO_STDERR"] = "1"
ray.init()

session_dir = ray._private.worker.global_worker.node.address_info["session_dir"]
session_path = Path(session_dir)
log_dir_path = session_path / "logs"

# Run the basic workload.
@ray.remote
def f():
    for i in range(10):
        print(f"test {{i}}")

ray.get(f.remote())

log_component_names = {}

# Confirm that no log files are created for any of the components.
paths = list(path.stem for path in log_dir_path.iterdir())
assert set(log_component_names).isdisjoint(set(paths)), paths
""".format(
        str(list(log_components.keys()))
    )
    stderr = run_string_as_driver(script)

    # Make sure that the expected startup log records for each of the
    # components appears in the stderr stream.
    # stderr = capfd.readouterr().err
    for component, canonical_record in log_components.items():
        if not canonical_record:
            # Process not run or doesn't generate logs; skip.
            continue
        assert canonical_record in stderr, stderr
        if component == ray_constants.PROCESS_TYPE_REDIS_SERVER:
            # Redis doesn't expose hooks for custom log formats, so we aren't able to
            # inject the Redis server component name into the log records.
            continue
        # NOTE: We do a prefix match instead of including the enclosing right
        # parentheses since some components, like the core driver and worker, add a
        # unique ID suffix.
        assert f"({component}" in stderr, stderr


def test_segfault_stack_trace(ray_start_cluster, capsys):
    @ray.remote
    def f():
        import ctypes

        ctypes.string_at(0)

    with pytest.raises(
        ray.exceptions.WorkerCrashedError, match="The worker died unexpectedly"
    ):
        ray.get(f.remote())

    stderr = capsys.readouterr().err
    assert (
        "*** SIGSEGV received at" in stderr
    ), f"C++ stack trace not found in stderr: {stderr}"
    assert (
        "Fatal Python error: Segmentation fault" in stderr
    ), f"Python stack trace not found in stderr: {stderr}"


@pytest.mark.skipif(
    sys.platform == "win32" or sys.platform == "darwin",
    reason="TODO(simon): Failing on Windows and OSX.",
)
def test_log_java_worker_logs(shutdown_only, capsys):
    tmp_dir = tempfile.mkdtemp()
    print("using tmp_dir", tmp_dir)
    with open(os.path.join(tmp_dir, "MyClass.java"), "w") as f:
        f.write(
            """
public class MyClass {
    public int printToLog(String line) {
        System.err.println(line);
        return 0;
    }
}
        """
        )
    subprocess.check_call(["javac", "MyClass.java"], cwd=tmp_dir)
    subprocess.check_call(["jar", "-cf", "myJar.jar", "MyClass.class"], cwd=tmp_dir)

    ray.init(
        job_config=ray.job_config.JobConfig(code_search_path=[tmp_dir]),
    )

    handle = java_actor_class("MyClass").remote()
    ray.get(handle.printToLog.remote("here's my random line!"))

    def check():
        out, err = capsys.readouterr()
        out += err
        with capsys.disabled():
            print(out)
        return "here's my random line!" in out

    wait_for_condition(check)


"""
Unit testing log monitor.
"""


def create_file(dir, filename, content):
    f = dir / filename
    f.write_text(content)


@pytest.fixture
def live_dead_pids():
    p1 = subprocess.Popen([sys.executable, "-c", "import time; time.sleep(6000)"])
    p2 = subprocess.Popen([sys.executable, "-c", "import time; time.sleep(6000)"])
    p2.kill()
    # avoid zombie processes
    p2.wait()
    yield p1.pid, p2.pid
    p1.kill()
    p1.wait()


def test_log_monitor(tmp_path, live_dead_pids):
    log_dir = tmp_path / "logs"
    log_dir.mkdir()
    # Create an old dir.
    (log_dir / "old").mkdir()
    worker_id = "6df6d5dd8ca5215658e4a8f9a569a9d98e27094f9cc35a4ca43d272c"
    job_id = "01000000"
    alive_pid, dead_pid = live_dead_pids

    mock_publisher = MagicMock()
    log_monitor = LogMonitor(
        str(log_dir), mock_publisher, is_proc_alive, max_files_open=5
    )

    # files
    worker_out_log_file = f"worker-{worker_id}-{job_id}-{dead_pid}.out"
    worker_err_log_file = f"worker-{worker_id}-{job_id}-{dead_pid}.err"
    monitor = "monitor.log"
    raylet_out = "raylet.out"
    raylet_err = "raylet.err"
    gcs_server_err = "gcs_server.1.err"

    contents = "123"

    create_file(log_dir, raylet_err, contents)
    create_file(log_dir, raylet_out, contents)
    create_file(log_dir, gcs_server_err, contents)
    create_file(log_dir, monitor, contents)
    create_file(log_dir, worker_out_log_file, contents)
    create_file(log_dir, worker_err_log_file, contents)

    """
    Test files are updated.
    """
    log_monitor.update_log_filenames()

    assert len(log_monitor.open_file_infos) == 0
    assert len(log_monitor.closed_file_infos) == 5
    assert log_monitor.can_open_more_files is True
    assert len(log_monitor.log_filenames) == 5

    def file_exists(log_filenames, filename):
        for f in log_filenames:
            if filename in f:
                return True
        return False

    assert file_exists(log_monitor.log_filenames, raylet_err)
    assert not file_exists(log_monitor.log_filenames, raylet_out)
    assert file_exists(log_monitor.log_filenames, gcs_server_err)
    assert file_exists(log_monitor.log_filenames, monitor)
    assert file_exists(log_monitor.log_filenames, worker_out_log_file)
    assert file_exists(log_monitor.log_filenames, worker_err_log_file)

    def get_file_info(file_infos, filename):
        for file_info in file_infos:
            if filename in file_info.filename:
                return file_info
        assert False, "Shouldn't reach."

    raylet_err_info = get_file_info(log_monitor.closed_file_infos, raylet_err)
    gcs_server_err_info = get_file_info(log_monitor.closed_file_infos, gcs_server_err)
    monitor_info = get_file_info(log_monitor.closed_file_infos, monitor)
    worker_out_log_file_info = get_file_info(
        log_monitor.closed_file_infos, worker_out_log_file
    )
    worker_err_log_file_info = get_file_info(
        log_monitor.closed_file_infos, worker_err_log_file
    )

    assert raylet_err_info.is_err_file
    assert gcs_server_err_info.is_err_file
    assert not monitor_info.is_err_file
    assert not worker_out_log_file_info.is_err_file
    assert worker_err_log_file_info.is_err_file

    assert worker_out_log_file_info.job_id is None
    assert worker_err_log_file_info.job_id is None
    assert worker_out_log_file_info.worker_pid == int(dead_pid)
    assert worker_out_log_file_info.worker_pid == int(dead_pid)

    """
    Test files are opened.
    """
    log_monitor.open_closed_files()
    assert len(log_monitor.open_file_infos) == 5
    assert len(log_monitor.closed_file_infos) == 0
    assert not log_monitor.can_open_more_files

    """
    Test files are published.
    """

    assert log_monitor.check_log_files_and_publish_updates()
    assert raylet_err_info.worker_pid == "raylet"
    assert gcs_server_err_info.worker_pid == "gcs_server"
    assert monitor_info.worker_pid == "autoscaler"

    assert mock_publisher.publish_logs.call_count

    for file_info in log_monitor.open_file_infos:
        mock_publisher.publish_logs.assert_any_call(
            {
                "ip": log_monitor.ip,
                "pid": file_info.worker_pid,
                "job": file_info.job_id,
                "is_err": file_info.is_err_file,
                "lines": [contents],
                "actor_name": file_info.actor_name,
                "task_name": file_info.task_name,
            }
        )
    # If there's no new update, it should return False.
    assert not log_monitor.check_log_files_and_publish_updates()

    # Test max lines read == 99 is repsected.
    lines = "1\n" * int(1.5 * ray_constants.LOG_MONITOR_NUM_LINES_TO_READ)
    with open(raylet_err_info.filename, "a") as f:
        # Write 150 more lines.
        f.write(lines)

    assert log_monitor.check_log_files_and_publish_updates()
    mock_publisher.publish_logs.assert_any_call(
        {
            "ip": log_monitor.ip,
            "pid": raylet_err_info.worker_pid,
            "job": raylet_err_info.job_id,
            "is_err": raylet_err_info.is_err_file,
            "lines": ["1" for _ in range(ray_constants.LOG_MONITOR_NUM_LINES_TO_READ)],
            "actor_name": file_info.actor_name,
            "task_name": file_info.task_name,
        }
    )

    """
    Test files are closed.
    """
    # log_monitor.open_closed_files() should close all files
    # if it cannot open new files.
    new_worker_err_file = f"worker-{worker_id}-{job_id}-{alive_pid}.err"
    create_file(log_dir, new_worker_err_file, contents)
    log_monitor.update_log_filenames()

    # System logs are not closed.
    # - raylet, gcs, monitor
    # Dead workers are not tracked anymore. They will be moved to old folder.
    # - dead pid out & err
    # alive worker is going to be newly opened.
    log_monitor.open_closed_files()
    assert len(log_monitor.open_file_infos) == 2
    assert log_monitor.can_open_more_files
    # Two dead workers are not tracked anymore, and they will be in the old folder.
    # monitor.err and gcs_server.1.err have not been updated, so they remain closed.
    assert len(log_monitor.closed_file_infos) == 2
    assert len(list((log_dir / "old").iterdir())) == 2


def test_log_monitor_actor_task_name_and_job_id(tmp_path):
    log_dir = tmp_path / "logs"
    log_dir.mkdir()
    worker_id = "6df6d5dd8ca5215658e4a8f9a569a9d98e27094f9cc35a4ca43d272c"
    job_id = "01000000"
    pid = "47660"

    mock_publisher = MagicMock()
    log_monitor = LogMonitor(
        str(log_dir), mock_publisher, lambda _: True, max_files_open=5
    )
    worker_out_log_file = f"worker-{worker_id}-{job_id}-{pid}.out"
    first_line = "First line\n"
    create_file(log_dir, worker_out_log_file, first_line)
    log_monitor.update_log_filenames()
    log_monitor.open_closed_files()
    assert len(log_monitor.open_file_infos) == 1
    file_info = log_monitor.open_file_infos[0]

    # Test task name updated.
    task_name = "task"
    with open(file_info.filename, "a") as f:
        # Write 150 more lines.
        f.write(f"{ray_constants.LOG_PREFIX_TASK_NAME}{task_name}\n")
        f.write("line")
    log_monitor.check_log_files_and_publish_updates()
    assert file_info.task_name == task_name
    assert file_info.actor_name is None
    mock_publisher.publish_logs.assert_any_call(
        {
            "ip": log_monitor.ip,
            "pid": file_info.worker_pid,
            "job": file_info.job_id,
            "is_err": file_info.is_err_file,
            "lines": ["line"],
            "actor_name": None,
            "task_name": task_name,
        }
    )

    # Test the actor name is updated.
    actor_name = "actor"
    with open(file_info.filename, "a") as f:
        # Write 150 more lines.
        f.write(f"{ray_constants.LOG_PREFIX_ACTOR_NAME}{actor_name}\n")
        f.write("line2")
    log_monitor.check_log_files_and_publish_updates()
    assert file_info.task_name is None
    assert file_info.actor_name == actor_name
    mock_publisher.publish_logs.assert_any_call(
        {
            "ip": log_monitor.ip,
            "pid": file_info.worker_pid,
            "job": file_info.job_id,
            "is_err": file_info.is_err_file,
            "lines": ["line2"],
            "actor_name": actor_name,
            "task_name": None,
        }
    )

    # Test the job_id is updated.
    job_id = "01000000"
    with open(file_info.filename, "a") as f:
        # Write 150 more lines.
        f.write(f"{ray_constants.LOG_PREFIX_JOB_ID}{job_id}\n")
        f.write("line2")
    log_monitor.check_log_files_and_publish_updates()
    assert file_info.job_id == job_id
    mock_publisher.publish_logs.assert_any_call(
        {
            "ip": log_monitor.ip,
            "pid": file_info.worker_pid,
            "job": file_info.job_id,
            "is_err": file_info.is_err_file,
            "lines": ["line2"],
            "actor_name": actor_name,
            "task_name": None,
        }
    )


@pytest.fixture
def mock_timer():
    f = time.time
    time.time = MagicMock()
    yield time.time
    time.time = f


def test_log_monitor_update_backpressure(tmp_path, mock_timer):
    log_dir = tmp_path / "logs"
    log_dir.mkdir()
    mock_publisher = MagicMock()
    log_monitor = LogMonitor(
        str(log_dir), mock_publisher, lambda _: True, max_files_open=5
    )

    current = 0
    mock_timer.return_value = current

    log_monitor.log_filenames = []
    # When threshold < RAY_LOG_MONITOR_MANY_FILES_THRESHOLD, update should happen.
    assert log_monitor.should_update_filenames(current)
    # Add a new file.
    log_monitor.log_filenames = [
        "raylet.out" for _ in range(RAY_LOG_MONITOR_MANY_FILES_THRESHOLD)
    ]
    # If the threshold is met, we should update the file after
    # LOG_NAME_UPDATE_INTERVAL_S.
    assert not log_monitor.should_update_filenames(current)
    mock_timer.return_value = LOG_NAME_UPDATE_INTERVAL_S - 0.1
    assert not log_monitor.should_update_filenames(current)
    mock_timer.return_value = LOG_NAME_UPDATE_INTERVAL_S
    assert not log_monitor.should_update_filenames(current)
    mock_timer.return_value = LOG_NAME_UPDATE_INTERVAL_S + 0.1
    assert log_monitor.should_update_filenames(current)


def test_repr_inheritance(shutdown_only):
    """Tests that a subclass's repr is used in logging."""
    logger = logging.getLogger(__name__)

    class MyClass:
        def __repr__(self) -> str:
            return "ThisIsMyCustomActorName" + ray_constants.TESTING_NEVER_DEDUP_TOKEN

        def do(self):
            logger.warning("text" + ray_constants.TESTING_NEVER_DEDUP_TOKEN)

    class MySubclass(MyClass):
        pass

    my_class_remote = ray.remote(MyClass)
    my_subclass_remote = ray.remote(MySubclass)

    f = io.StringIO()
    with redirect_stderr(f):
        my_class_actor = my_class_remote.remote()
        ray.get(my_class_actor.do.remote())
        # Wait a little to be sure that we have captured the output
        time.sleep(1)
        print("", flush=True)
        print("", flush=True, file=sys.stderr)
        f = f.getvalue()
        assert "ThisIsMyCustomActorName" in f and "MySubclass" not in f

    f2 = io.StringIO()
    with redirect_stderr(f2):
        my_subclass_actor = my_subclass_remote.remote()
        ray.get(my_subclass_actor.do.remote())
        # Wait a little to be sure that we have captured the output
        time.sleep(1)
        print("", flush=True, file=sys.stderr)
        f2 = f2.getvalue()
        assert "ThisIsMyCustomActorName" in f2 and "MySubclass" not in f2


def test_ray_does_not_break_makeRecord():
    """Importing Ray used to cause `logging.makeRecord` to use the default record factory,
    rather than the factory set by `logging.setRecordFactory`.

    This tests validates that this bug is fixed.
    """
    # Make a call with the cli logger to be sure that invoking the
    # cli logger does not mess up logging.makeRecord.
    with redirect_stdout(None):
        cli_logger.info("Cli logger invoked.")

    mockRecordFactory = Mock()
    try:
        logging.setLogRecordFactory(mockRecordFactory)
        # makeRecord needs 7 positional args. What the args are isn't consequential.
        makeRecord_args = [None] * 7
        logging.Logger("").makeRecord(*makeRecord_args)
        # makeRecord called the expected factory.
        mockRecordFactory.assert_called_once()
    finally:
        # Set it back to the default factory.
        logging.setLogRecordFactory(logging.LogRecord)


<<<<<<< HEAD
def test_one_log_per_workerpool_worker_processes_reuse_log_file(shutdown_only):
    ray.init(
        num_cpus=1,
        _system_config={
            "one_log_per_workerpool_worker": True,
            "enable_worker_prestart": False,
        },
    )

    actor_log_line = "my actor remote func"

    @ray.remote
    class MyActor:
        def act(self):
            print(actor_log_line)

    actor = MyActor.options(name="MyActor").remote()
    ray.get(actor.act.remote())

    # Kill actor, which kills the worker, so the next task creates a worker with
    # the same index and uses the same file name.
    del actor

    def actor_killed():
        try:
            ray.get_actor("MyActor")
            return False
        except ValueError:
            return True

    wait_for_condition(actor_killed)

    actor = MyActor.remote()
    ray.get(actor.act.remote())

    session_dir = ray._private.worker.global_worker.node.address_info["session_dir"]
    session_path = Path(session_dir)
    log_dir_path = session_path / "logs"

    paths = list(log_dir_path.iterdir())

    worker_out = [
        path.name for path in paths if re.match(r"^worker-\d+.out", path.name)
    ]
    worker_err = [
        path.name for path in paths if re.match(r"^worker-\d+.err", path.name)
    ]
    assert len(worker_out) == 1, f"expect 1 worker log file {worker_out}"
    assert len(worker_err) == 1, f"expect 1 worker log file {worker_err}"
    assert "worker-0.out" in worker_out
    assert "worker-0.err" in worker_err

    python_worker_log = [
        path.name
        for path in paths
        if re.match(r"^python-core-worker-\d+.log", path.name)
    ]
    assert len(python_worker_log) == 1, f"expect 1 worker log file {python_worker_log}"
    assert "python-core-worker-0.log" in python_worker_log


def test_one_log_per_workerpool_worker_actor_on_different_files(shutdown_only):
    ray.init(
        num_cpus=2,
        _system_config={"one_log_per_workerpool_worker": True},
    )
    log_pubsub = init_log_pubsub()

    log_line = "my f remote func"

    @ray.remote
    class MyActor:
        def f(self):
            print(log_line)

    actors = [MyActor.remote() for _ in range(2)]
    ray.get([actor.f.remote() for actor in actors])
    ray.get([actor.f.remote() for actor in actors])
    ray.get([actor.f.remote() for actor in actors])

    def matcher(log_batch):
        return log_batch["actor_name"] == "MyActor"

    logs = get_log_batch(log_pubsub, 2 * 3, matcher=matcher)

    pid_to_logs = defaultdict(list)
    for log in logs:
        pid_to_logs[log["pid"]].extend(log["lines"])
    assert len(pid_to_logs.keys()) == 2

    for key, lines in pid_to_logs.items():
        assert len(lines) == 3
        for line in lines:
            assert line == log_line


def test_one_log_per_workerpool_worker_task_reuse_worker(shutdown_only):
    ray.init(
        num_cpus=1,
        _system_config={"one_log_per_workerpool_worker": True},
    )
    log_pubsub = init_log_pubsub()

    f_log_line = "my f remote func"

    @ray.remote
    def f():
        print(f_log_line)

    ray.get([f.remote() for _ in range(3)])

    g_log_line = "my g remote func"

    @ray.remote
    def g():
        print(g_log_line)

    ray.get([g.remote() for _ in range(4)])

    f_logs = get_log_batch(
        log_pubsub, 3, matcher=lambda log_batch: log_batch["task_name"] == "f"
    )
    g_logs = get_log_batch(
        log_pubsub, 4, matcher=lambda log_batch: log_batch["task_name"] == "g"
    )

    pids = {log["pid"] for log in f_logs}
    g_pids = {log["pid"] for log in g_logs}
    pids.update(g_pids)
    assert len(set(pids)) == 1, "tasks should all run from the same process"

    for log in f_logs:
        for line in log["lines"]:
            assert line == f_log_line

    for log in g_logs:
        for line in log["lines"]:
            assert line == g_log_line


def test_one_log_per_workerpool_worker_create_workers_parallel_index_matches(
    shutdown_only,
):
    ray.init(
        num_cpus=20,
        _system_config={
            "one_log_per_workerpool_worker": True,
            "enable_worker_prestart": False,
        },
    )
    log_pubsub = init_log_pubsub()

    @ray.remote
    class MyActor:
        def f(self):
            print("actor's best line")

    actors = [MyActor.remote() for _ in range(20)]
    ray.get([actor.f.remote() for actor in actors])

    logs = get_log_batch(
        log_pubsub, 20, matcher=lambda log_batch: log_batch["actor_name"] == "MyActor"
    )

    pids = {log["pid"] for log in logs}
    assert len(pids) == 20, f"tasks should uses all workers {pids}"

    session_dir = ray._private.worker.global_worker.node.address_info["session_dir"]
    session_path = Path(session_dir)
    log_dir_path = session_path / "logs"

    paths = list(log_dir_path.iterdir())

    worker_out = [
        path.name for path in paths if re.match(r"^worker-\d+.out", path.name)
    ]
    worker_err = [
        path.name for path in paths if re.match(r"^worker-\d+.err", path.name)
    ]
    python_worker_log = [
        path.name
        for path in paths
        if re.match(r"^python-core-worker-\d+.log", path.name)
    ]

    for index in range(20):
        assert f"worker-{index}.out" in worker_out
        assert f"worker-{index}.err" in worker_err
        assert f"python-core-worker-{index}.log" in python_worker_log


@pytest.mark.parametrize(
    "ray_start_regular",
    [
        {
            "object_store_memory": 75 * 1024 * 1024,
            "_system_config": {
                "max_io_workers": 1,
                "one_log_per_workerpool_worker": True,
                "enable_worker_prestart": False,
            },
        }
    ],
    indirect=True,
)
def test_worker_type_increments_worker_index_separately(ray_start_regular):
    @ray.remote
    class MyActor:
        def f(self):
            return

    actors = [MyActor.options(name=f"MyActor{idx}").remote() for idx in range(3)]
    ray.get([actor.f.remote() for actor in actors])

    @ray.remote
    def trigger_spill():
        return np.zeros(50 * 1024 * 1024, dtype=np.uint8)

    ids = [trigger_spill.remote() for _ in range(2)]
    ray.get(ids)
    del ids

    for actor in actors:
        del actor
    actors.clear()

    def actor_killed():
        for idx in range(3):
            try:
                ray.get_actor(f"MyActor{idx}")
                return False
            except ValueError:
                continue
        return True

    wait_for_condition(actor_killed)

    actors = [MyActor.remote() for _ in range(5)]
    ray.get([actor.f.remote() for actor in actors])

    session_dir = ray._private.worker.global_worker.node.address_info["session_dir"]
    session_path = Path(session_dir)
    log_dir_path = session_path / "logs"

    paths = list(log_dir_path.iterdir())

    worker_out = [
        path.name for path in paths if re.match(r"^worker-\d+.out", path.name)
    ]
    worker_err = [
        path.name for path in paths if re.match(r"^worker-\d+.err", path.name)
    ]
    python_worker_log = [
        path.name
        for path in paths
        if re.match(r"^python-core-worker-\d+.log", path.name)
    ]

    assert len(worker_out) == 5
    assert len(worker_err) == 5
    assert len(python_worker_log) == 5

    for idx in range(5):
        assert f"worker-{idx}.out" in worker_out
        assert f"worker-{idx}.err" in worker_err
        assert f"python-core-worker-{idx}.log" in python_worker_log

    restore_worker_out = [
        path.name for path in paths if re.match(r"^restore_worker-\d+.out", path.name)
    ]
    restore_worker_err = [
        path.name for path in paths if re.match(r"^restore_worker-\d+.err", path.name)
    ]
    spill_worker_out = [
        path.name for path in paths if re.match(r"^spill_worker-\d+.out", path.name)
    ]
    spill_worker_err = [
        path.name for path in paths if re.match(r"^spill_worker-\d+.err", path.name)
    ]
    python_spill_worker_log = [
        path.name
        for path in paths
        if re.match(r"^python-core-restore_worker-\d+.log", path.name)
    ]
    python_restore_worker_log = [
        path.name
        for path in paths
        if re.match(r"^python-core-spill_worker-\d+.log", path.name)
    ]

    assert len(restore_worker_out) == 1
    assert len(restore_worker_err) == 1
    assert len(python_restore_worker_log) == 1

    assert len(spill_worker_out) == 1
    assert len(spill_worker_err) == 1
    assert len(python_spill_worker_log) == 1

    assert "restore_worker-0.out" in restore_worker_out
    assert "restore_worker-0.err" in restore_worker_err
    assert "python-core-spill_worker-0.log" in python_restore_worker_log

    assert "spill_worker-0.out" in spill_worker_out
    assert "spill_worker-0.err" in spill_worker_err
    assert "python-core-restore_worker-0.log" in python_spill_worker_log


@pytest.mark.parametrize(
    "logger_name,package_name",
    (
        ("ray", ""),
        ("ray.air", "[Ray AIR]"),
        ("ray.data", "[Ray Data]"),
        ("ray.rllib", "[Ray RLlib]"),
        ("ray.serve", "[Ray Serve]"),
        ("ray.train", "[Ray Train]"),
        ("ray.tune", "[Ray Tune]"),
        ("ray.workflow", "[Ray Workflow]"),
    ),
)
def test_log_library_context(logger_name, package_name, caplog):
    """Test that the log configuration injects the correct context into log messages."""
    logger = logging.getLogger(logger_name)
    logger.critical("Test!")
    assert (
        caplog.records[-1].package == package_name
    ), "Missing ray package name in log record."


@pytest.mark.parametrize(
    "logger_name,logger_level",
    (
        ("ray", logging.INFO),
        ("ray.air", logging.INFO),
        ("ray.data", logging.INFO),
        ("ray.rllib", logging.WARNING),
        ("ray.serve", logging.INFO),
        ("ray.train", logging.INFO),
        ("ray.tune", logging.INFO),
        ("ray.workflow", logging.INFO),
    ),
)
@pytest.mark.parametrize(
    "test_level",
    (
        logging.NOTSET,
        logging.DEBUG,
        logging.INFO,
        logging.WARNING,
        logging.ERROR,
        logging.CRITICAL,
    ),
)
def test_log_level_settings(logger_name, logger_level, test_level, caplog):
    """Test that logs of lower level than the ray subpackage is
    configured for are rejected.
    """
    logger = logging.getLogger(logger_name)
    logger.log(test_level, "Test!")

    if test_level >= logger_level:
        assert caplog.records, "Log message missing where one is expected."
        assert caplog.records[-1].levelno == test_level, "Log message level mismatch."
    else:
        assert len(caplog.records) == 0, "Log message found where none are expected."


=======
>>>>>>> 372a1eb3
if __name__ == "__main__":
    import sys

    # Make subprocess happy in bazel.
    os.environ["LC_ALL"] = "en_US.UTF-8"
    os.environ["LANG"] = "en_US.UTF-8"
    if os.environ.get("PARALLEL_CI"):
        sys.exit(pytest.main(["-n", "auto", "--boxed", "-vs", __file__]))
    else:
        sys.exit(pytest.main(["-sv", __file__]))<|MERGE_RESOLUTION|>--- conflicted
+++ resolved
@@ -888,7 +888,6 @@
         logging.setLogRecordFactory(logging.LogRecord)
 
 
-<<<<<<< HEAD
 def test_one_log_per_workerpool_worker_processes_reuse_log_file(shutdown_only):
     ray.init(
         num_cpus=1,
@@ -1256,8 +1255,6 @@
         assert len(caplog.records) == 0, "Log message found where none are expected."
 
 
-=======
->>>>>>> 372a1eb3
 if __name__ == "__main__":
     import sys
 
