--- conflicted
+++ resolved
@@ -949,15 +949,12 @@
                     print(actor_magic_token, end="")
                     print(actor_magic_token, file=sys.stderr, end="")
 
-<<<<<<< HEAD
                     pid_magic_token = f"{ray_constants.LOG_PREFIX_PID}{os.getpid()}\n"
                     print(pid_magic_token, end="")
                     print(pid_magic_token, file=sys.stderr, end="")
-=======
                     # Sets the actor repr name for the actor so other components
                     # like GCS has such info.
                     core_worker.set_actor_repr_name(actor_repr)
->>>>>>> b9f3b8d4
 
             if (returns[0].size() > 0 and
                     not inspect.isgenerator(outputs) and
@@ -1539,12 +1536,8 @@
                   node_ip_address, node_manager_port, raylet_ip_address,
                   local_mode, driver_name, stdout_file, stderr_file,
                   serialized_job_config, metrics_agent_port, runtime_env_hash,
-<<<<<<< HEAD
-                  startup_token, session_name, entrypoint, worker_index):
-=======
-                  startup_token, session_name, entrypoint,
+                  startup_token, session_name, entrypoint, worker_index,
                   worker_launch_time_ms, worker_launched_time_ms):
->>>>>>> b9f3b8d4
         self.is_local_mode = local_mode
 
         cdef CCoreWorkerOptions options = CCoreWorkerOptions()
@@ -1596,13 +1589,9 @@
         options.startup_token = startup_token
         options.session_name = session_name
         options.entrypoint = entrypoint
-<<<<<<< HEAD
         options.worker_index = worker_index
-
-=======
         options.worker_launch_time_ms = worker_launch_time_ms
         options.worker_launched_time_ms = worker_launched_time_ms
->>>>>>> b9f3b8d4
         CCoreWorkerProcess.Initialize(options)
 
         self.cgname_to_eventloop_dict = None
