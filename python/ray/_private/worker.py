import atexit
import faulthandler
import functools
import hashlib
import inspect
import io
import json
import logging
import os
import sys
import threading
import time
import traceback
import urllib
import warnings
from abc import ABCMeta, abstractmethod
from collections.abc import Mapping
from contextlib import contextmanager
from dataclasses import dataclass
from typing import (
    IO,
    Any,
    AnyStr,
    Callable,
    Dict,
    Generic,
    Iterator,
    List,
    Optional,
    Sequence,
    Tuple,
    TypeVar,
    Union,
    overload,
)
from urllib.parse import urlparse

import colorama
import setproctitle

if sys.version_info >= (3, 8):
    from typing import Literal, Protocol
else:
    from typing_extensions import Literal, Protocol

import ray
import ray._private.gcs_utils as gcs_utils
import ray._private.import_thread as import_thread
import ray._private.node
import ray._private.parameter
import ray._private.profiling as profiling
import ray._private.ray_constants as ray_constants
import ray._private.serialization as serialization
import ray._private.services as services
import ray._private.state
import ray._private.storage as storage

# Ray modules
import ray.actor
import ray.cloudpickle as pickle
import ray.job_config
import ray.remote_function
from ray import ActorID, JobID, Language, ObjectRef
from ray._private import ray_option_utils
from ray._private.client_mode_hook import client_mode_hook
from ray._private.function_manager import FunctionActorManager, make_function_table_key
from ray._private.gcs_pubsub import (
    GcsErrorSubscriber,
    GcsFunctionKeySubscriber,
    GcsLogSubscriber,
    GcsPublisher,
)
from ray._private.inspect_util import is_cython
from ray._private.ray_logging import (
    global_worker_stdstream_dispatcher,
    stdout_deduplicator,
    stderr_deduplicator,
    setup_logger,
)
from ray._private.runtime_env.constants import RAY_JOB_CONFIG_JSON_ENV_VAR
from ray._private.runtime_env.py_modules import upload_py_modules_if_needed
from ray._private.runtime_env.working_dir import upload_working_dir_if_needed
from ray._private.storage import _load_class
from ray._private.utils import check_oversized_function, get_ray_doc_version
from ray.exceptions import ObjectStoreFullError, RayError, RaySystemError, RayTaskError
from ray.experimental.internal_kv import (
    _initialize_internal_kv,
    _internal_kv_get,
    _internal_kv_initialized,
    _internal_kv_reset,
)
from ray.experimental import tqdm_ray
from ray.experimental.tqdm_ray import RAY_TQDM_MAGIC
from ray.util.annotations import Deprecated, DeveloperAPI, PublicAPI
from ray.util.debug import log_once
from ray.util.scheduling_strategies import PlacementGroupSchedulingStrategy
from ray.util.tracing.tracing_helper import _import_from_string
from ray.widgets import Template

SCRIPT_MODE = 0
WORKER_MODE = 1
LOCAL_MODE = 2
SPILL_WORKER_MODE = 3
RESTORE_WORKER_MODE = 4

# Logger for this module. It should be configured at the entry point
# into the program using Ray. Ray provides a default configuration at
# entry/init points.
logger = logging.getLogger(__name__)


T0 = TypeVar("T0")
T1 = TypeVar("T1")
T2 = TypeVar("T2")
T3 = TypeVar("T3")
T4 = TypeVar("T4")
T5 = TypeVar("T5")
T6 = TypeVar("T6")
T7 = TypeVar("T7")
T8 = TypeVar("T8")
T9 = TypeVar("T9")
R = TypeVar("R")

DAGNode = TypeVar("DAGNode")


class RemoteFunctionNoArgs(Generic[R]):
    def __init__(self, function: Callable[[], R]) -> None:
        pass

    def remote(
        self,
    ) -> "ObjectRef[R]":
        ...

    def bind(
        self,
    ) -> "DAGNode[R]":
        ...


class RemoteFunction0(Generic[R, T0]):
    def __init__(self, function: Callable[[T0], R]) -> None:
        pass

    def remote(
        self,
        __arg0: "Union[T0, ObjectRef[T0]]",
    ) -> "ObjectRef[R]":
        ...

    def bind(
        self,
        __arg0: "Union[T0, DAGNode[T0]]",
    ) -> "DAGNode[R]":
        ...


class RemoteFunction1(Generic[R, T0, T1]):
    def __init__(self, function: Callable[[T0, T1], R]) -> None:
        pass

    def remote(
        self,
        __arg0: "Union[T0, ObjectRef[T0]]",
        __arg1: "Union[T1, ObjectRef[T1]]",
    ) -> "ObjectRef[R]":
        ...

    def bind(
        self,
        __arg0: "Union[T0, DAGNode[T0]]",
        __arg1: "Union[T1, DAGNode[T1]]",
    ) -> "DAGNode[R]":
        ...


class RemoteFunction2(Generic[R, T0, T1, T2]):
    def __init__(self, function: Callable[[T0, T1, T2], R]) -> None:
        pass

    def remote(
        self,
        __arg0: "Union[T0, ObjectRef[T0]]",
        __arg1: "Union[T1, ObjectRef[T1]]",
        __arg2: "Union[T2, ObjectRef[T2]]",
    ) -> "ObjectRef[R]":
        ...

    def bind(
        self,
        __arg0: "Union[T0, DAGNode[T0]]",
        __arg1: "Union[T1, DAGNode[T1]]",
        __arg2: "Union[T2, DAGNode[T2]]",
    ) -> "DAGNode[R]":
        ...


class RemoteFunction3(Generic[R, T0, T1, T2, T3]):
    def __init__(self, function: Callable[[T0, T1, T2, T3], R]) -> None:
        pass

    def remote(
        self,
        __arg0: "Union[T0, ObjectRef[T0]]",
        __arg1: "Union[T1, ObjectRef[T1]]",
        __arg2: "Union[T2, ObjectRef[T2]]",
        __arg3: "Union[T3, ObjectRef[T3]]",
    ) -> "ObjectRef[R]":
        ...

    def bind(
        self,
        __arg0: "Union[T0, DAGNode[T0]]",
        __arg1: "Union[T1, DAGNode[T1]]",
        __arg2: "Union[T2, DAGNode[T2]]",
        __arg3: "Union[T3, DAGNode[T3]]",
    ) -> "DAGNode[R]":
        ...


class RemoteFunction4(Generic[R, T0, T1, T2, T3, T4]):
    def __init__(self, function: Callable[[T0, T1, T2, T3, T4], R]) -> None:
        pass

    def remote(
        self,
        __arg0: "Union[T0, ObjectRef[T0]]",
        __arg1: "Union[T1, ObjectRef[T1]]",
        __arg2: "Union[T2, ObjectRef[T2]]",
        __arg3: "Union[T3, ObjectRef[T3]]",
        __arg4: "Union[T4, ObjectRef[T4]]",
    ) -> "ObjectRef[R]":
        ...

    def bind(
        self,
        __arg0: "Union[T0, DAGNode[T0]]",
        __arg1: "Union[T1, DAGNode[T1]]",
        __arg2: "Union[T2, DAGNode[T2]]",
        __arg3: "Union[T3, DAGNode[T3]]",
        __arg4: "Union[T4, DAGNode[T4]]",
    ) -> "DAGNode[R]":
        ...


class RemoteFunction5(Generic[R, T0, T1, T2, T3, T4, T5]):
    def __init__(self, function: Callable[[T0, T1, T2, T3, T4, T5], R]) -> None:
        pass

    def remote(
        self,
        __arg0: "Union[T0, ObjectRef[T0]]",
        __arg1: "Union[T1, ObjectRef[T1]]",
        __arg2: "Union[T2, ObjectRef[T2]]",
        __arg3: "Union[T3, ObjectRef[T3]]",
        __arg4: "Union[T4, ObjectRef[T4]]",
        __arg5: "Union[T5, ObjectRef[T5]]",
    ) -> "ObjectRef[R]":
        ...

    def bind(
        self,
        __arg0: "Union[T0, DAGNode[T0]]",
        __arg1: "Union[T1, DAGNode[T1]]",
        __arg2: "Union[T2, DAGNode[T2]]",
        __arg3: "Union[T3, DAGNode[T3]]",
        __arg4: "Union[T4, DAGNode[T4]]",
        __arg5: "Union[T5, DAGNode[T5]]",
    ) -> "DAGNode[R]":
        ...


class RemoteFunction6(Generic[R, T0, T1, T2, T3, T4, T5, T6]):
    def __init__(self, function: Callable[[T0, T1, T2, T3, T4, T5, T6], R]) -> None:
        pass

    def remote(
        self,
        __arg0: "Union[T0, ObjectRef[T0]]",
        __arg1: "Union[T1, ObjectRef[T1]]",
        __arg2: "Union[T2, ObjectRef[T2]]",
        __arg3: "Union[T3, ObjectRef[T3]]",
        __arg4: "Union[T4, ObjectRef[T4]]",
        __arg5: "Union[T5, ObjectRef[T5]]",
        __arg6: "Union[T6, ObjectRef[T6]]",
    ) -> "ObjectRef[R]":
        ...

    def bind(
        self,
        __arg0: "Union[T0, DAGNode[T0]]",
        __arg1: "Union[T1, DAGNode[T1]]",
        __arg2: "Union[T2, DAGNode[T2]]",
        __arg3: "Union[T3, DAGNode[T3]]",
        __arg4: "Union[T4, DAGNode[T4]]",
        __arg5: "Union[T5, DAGNode[T5]]",
        __arg6: "Union[T6, DAGNode[T6]]",
    ) -> "DAGNode[R]":
        ...


class RemoteFunction7(Generic[R, T0, T1, T2, T3, T4, T5, T6, T7]):
    def __init__(self, function: Callable[[T0, T1, T2, T3, T4, T5, T6, T7], R]) -> None:
        pass

    def remote(
        self,
        __arg0: "Union[T0, ObjectRef[T0]]",
        __arg1: "Union[T1, ObjectRef[T1]]",
        __arg2: "Union[T2, ObjectRef[T2]]",
        __arg3: "Union[T3, ObjectRef[T3]]",
        __arg4: "Union[T4, ObjectRef[T4]]",
        __arg5: "Union[T5, ObjectRef[T5]]",
        __arg6: "Union[T6, ObjectRef[T6]]",
        __arg7: "Union[T7, ObjectRef[T7]]",
    ) -> "ObjectRef[R]":
        ...

    def bind(
        self,
        __arg0: "Union[T0, DAGNode[T0]]",
        __arg1: "Union[T1, DAGNode[T1]]",
        __arg2: "Union[T2, DAGNode[T2]]",
        __arg3: "Union[T3, DAGNode[T3]]",
        __arg4: "Union[T4, DAGNode[T4]]",
        __arg5: "Union[T5, DAGNode[T5]]",
        __arg6: "Union[T6, DAGNode[T6]]",
        __arg7: "Union[T7, DAGNode[T7]]",
    ) -> "DAGNode[R]":
        ...


class RemoteFunction8(Generic[R, T0, T1, T2, T3, T4, T5, T6, T7, T8]):
    def __init__(
        self, function: Callable[[T0, T1, T2, T3, T4, T5, T6, T7, T8], R]
    ) -> None:
        pass

    def remote(
        self,
        __arg0: "Union[T0, ObjectRef[T0]]",
        __arg1: "Union[T1, ObjectRef[T1]]",
        __arg2: "Union[T2, ObjectRef[T2]]",
        __arg3: "Union[T3, ObjectRef[T3]]",
        __arg4: "Union[T4, ObjectRef[T4]]",
        __arg5: "Union[T5, ObjectRef[T5]]",
        __arg6: "Union[T6, ObjectRef[T6]]",
        __arg7: "Union[T7, ObjectRef[T7]]",
        __arg8: "Union[T8, ObjectRef[T8]]",
    ) -> "ObjectRef[R]":
        ...

    def bind(
        self,
        __arg0: "Union[T0, DAGNode[T0]]",
        __arg1: "Union[T1, DAGNode[T1]]",
        __arg2: "Union[T2, DAGNode[T2]]",
        __arg3: "Union[T3, DAGNode[T3]]",
        __arg4: "Union[T4, DAGNode[T4]]",
        __arg5: "Union[T5, DAGNode[T5]]",
        __arg6: "Union[T6, DAGNode[T6]]",
        __arg7: "Union[T7, DAGNode[T7]]",
        __arg8: "Union[T8, DAGNode[T8]]",
    ) -> "DAGNode[R]":
        ...


class RemoteFunction9(Generic[R, T0, T1, T2, T3, T4, T5, T6, T7, T8, T9]):
    def __init__(
        self, function: Callable[[T0, T1, T2, T3, T4, T5, T6, T7, T8, T9], R]
    ) -> None:
        pass

    def remote(
        self,
        __arg0: "Union[T0, ObjectRef[T0]]",
        __arg1: "Union[T1, ObjectRef[T1]]",
        __arg2: "Union[T2, ObjectRef[T2]]",
        __arg3: "Union[T3, ObjectRef[T3]]",
        __arg4: "Union[T4, ObjectRef[T4]]",
        __arg5: "Union[T5, ObjectRef[T5]]",
        __arg6: "Union[T6, ObjectRef[T6]]",
        __arg7: "Union[T7, ObjectRef[T7]]",
        __arg8: "Union[T8, ObjectRef[T8]]",
        __arg9: "Union[T9, ObjectRef[T9]]",
    ) -> "ObjectRef[R]":
        ...

    def bind(
        self,
        __arg0: "Union[T0, DAGNode[T0]]",
        __arg1: "Union[T1, DAGNode[T1]]",
        __arg2: "Union[T2, DAGNode[T2]]",
        __arg3: "Union[T3, DAGNode[T3]]",
        __arg4: "Union[T4, DAGNode[T4]]",
        __arg5: "Union[T5, DAGNode[T5]]",
        __arg6: "Union[T6, DAGNode[T6]]",
        __arg7: "Union[T7, DAGNode[T7]]",
        __arg8: "Union[T8, DAGNode[T8]]",
        __arg9: "Union[T9, DAGNode[T9]]",
    ) -> "DAGNode[R]":
        ...


# Visible for testing.
def _unhandled_error_handler(e: Exception):
    logger.error(
        f"Unhandled error (suppress with 'RAY_IGNORE_UNHANDLED_ERRORS=1'): {e}"
    )


class Worker:
    """A class used to define the control flow of a worker process.

    Note:
        The methods in this class are considered unexposed to the user. The
        functions outside of this class are considered exposed.

    Attributes:
        node (ray._private.node.Node): The node this worker is attached to.
        mode: The mode of the worker. One of SCRIPT_MODE, LOCAL_MODE, and
            WORKER_MODE.
        cached_functions_to_run: A list of functions to run on all of
            the workers that should be exported as soon as connect is called.
    """

    def __init__(self):
        """Initialize a Worker object."""
        self.node = None
        self.mode = None
        self.cached_functions_to_run: list = []
        self.actors = {}
        # When the worker is constructed. Record the original value of the
        # CUDA_VISIBLE_DEVICES environment variable.
        self.original_gpu_ids = ray._private.utils.get_cuda_visible_devices()
        # A dictionary that maps from driver id to SerializationContext
        # TODO: clean up the SerializationContext once the job finished.
        self.serialization_context_map = {}
        self.function_actor_manager = FunctionActorManager(self)
        # This event is checked regularly by all of the threads so that they
        # know when to exit.
        self.threads_stopped = threading.Event()
        # Index of the current session. This number will
        # increment every time when `ray.shutdown` is called.
        self._session_index = 0
        # If this is set, the next .remote call should drop into the
        # debugger, at the specified breakpoint ID.
        self.debugger_breakpoint = b""
        # If this is set, ray.get calls invoked on the object ID returned
        # by the worker should drop into the debugger at the specified
        # breakpoint ID.
        self.debugger_get_breakpoint = b""
        # If True, make the debugger external to the node this worker is
        # running on.
        self.ray_debugger_external = False
        self._load_code_from_local = False
        # Opened file descriptor to stdout/stderr for this python worker.
        self._out_file = None
        self._err_file = None
        # Create the lock here because the serializer will use it before
        # initializing Ray.
        self.lock = threading.RLock()

    @property
    def connected(self):
        """bool: True if Ray has been started and False otherwise."""
        return self.node is not None

    @property
    def node_ip_address(self):
        self.check_connected()
        return self.node.node_ip_address

    @property
    def load_code_from_local(self):
        self.check_connected()
        return self._load_code_from_local

    @property
    def current_job_id(self):
        if hasattr(self, "core_worker"):
            return self.core_worker.get_current_job_id()
        return JobID.nil()

    @property
    def actor_id(self):
        if hasattr(self, "core_worker"):
            return self.core_worker.get_actor_id()
        return ActorID.nil()

    @property
    def current_task_id(self):
        return self.core_worker.get_current_task_id()

    @property
    def current_node_id(self):
        return self.core_worker.get_current_node_id()

    @property
    def task_depth(self):
        return self.core_worker.get_task_depth()

    @property
    def namespace(self):
        return self.core_worker.get_job_config().ray_namespace

    @property
    def placement_group_id(self):
        return self.core_worker.get_placement_group_id()

    @property
    def worker_id(self):
        return self.core_worker.get_worker_id().binary()

    @property
    def should_capture_child_tasks_in_placement_group(self):
        return self.core_worker.should_capture_child_tasks_in_placement_group()

    @property
    def current_session_and_job(self):
        """Get the current session index and job id as pair."""
        assert isinstance(self._session_index, int)
        assert isinstance(self.current_job_id, ray.JobID)
        return self._session_index, self.current_job_id

    @property
    def runtime_env(self):
        """Get the runtime env in json format"""
        return self.core_worker.get_current_runtime_env()

    def set_err_file(self, err_file=Optional[IO[AnyStr]]) -> None:
        """Set the worker's err file where stderr is redirected to"""
        self._err_file = err_file

    def set_out_file(self, out_file=Optional[IO[AnyStr]]) -> None:
        """Set the worker's out file where stdout is redirected to"""
        self._out_file = out_file

    def record_task_log_start(self):
        """Record the task log info when task starts executing"""
        self.core_worker.record_task_log_start(
            self.get_out_file_path(),
            self.get_err_file_path(),
            self.get_current_out_offset(),
            self.get_current_err_offset(),
        )

    def record_task_log_end(self):
        """Record the task log info when task finishes executing"""
        self.core_worker.record_task_log_end(
            self.get_current_out_offset(), self.get_current_err_offset()
        )

    def get_err_file_path(self) -> str:
        """Get the err log file path"""
        return self._err_file.name if self._err_file is not None else ""

    def get_out_file_path(self) -> str:
        """Get the out log file path"""
        return self._out_file.name if self._out_file is not None else ""

    def get_current_out_offset(self) -> int:
        """Get the current offset of the out file if seekable, else 0"""
        if self._out_file is not None and self._out_file.seekable():
            return self._out_file.tell()
        return 0

    def get_current_err_offset(self) -> int:
        """Get the current offset of the err file if seekable, else 0"""
        if self._err_file is not None and self._err_file.seekable():
            return self._err_file.tell()
        return 0

    def get_serialization_context(self):
        """Get the SerializationContext of the job that this worker is processing.

        Returns:
            The serialization context of the given job.
        """
        # This function needs to be protected by a lock, because it will be
        # called by`register_class_for_serialization`, as well as the import
        # thread, from different threads. Also, this function will recursively
        # call itself, so we use RLock here.
        job_id = self.current_job_id
        context_map = self.serialization_context_map
        with self.lock:
            if job_id not in context_map:
                # The job ID is nil before initializing Ray.
                if JobID.nil() in context_map:
                    # Transfer the serializer context used before initializing Ray.
                    context_map[job_id] = context_map.pop(JobID.nil())
                else:
                    context_map[job_id] = serialization.SerializationContext(self)
            return context_map[job_id]

    def check_connected(self):
        """Check if the worker is connected.

        Raises:
          Exception: An exception is raised if the worker is not connected.
        """
        if not self.connected:
            raise RaySystemError(
                "Ray has not been started yet. You can start Ray with 'ray.init()'."
            )

    def set_mode(self, mode):
        """Set the mode of the worker.

        The mode SCRIPT_MODE should be used if this Worker is a driver that is
        being run as a Python script or interactively in a shell. It will print
        information about task failures.

        The mode WORKER_MODE should be used if this Worker is not a driver. It
        will not print information about tasks.

        The mode LOCAL_MODE should be used if this Worker is a driver and if
        you want to run the driver in a manner equivalent to serial Python for
        debugging purposes. It will not send remote function calls to the
        scheduler and will instead execute them in a blocking fashion.

        Args:
            mode: One of SCRIPT_MODE, WORKER_MODE, and LOCAL_MODE.
        """
        self.mode = mode

    def set_load_code_from_local(self, load_code_from_local):
        self._load_code_from_local = load_code_from_local

    def put_object(self, value, object_ref=None, owner_address=None):
        """Put value in the local object store with object reference `object_ref`.

        This assumes that the value for `object_ref` has not yet been placed in
        the local object store. If the plasma store is full, the worker will
        automatically retry up to DEFAULT_PUT_OBJECT_RETRIES times. Each
        retry will delay for an exponentially doubling amount of time,
        starting with DEFAULT_PUT_OBJECT_DELAY. After this, exception
        will be raised.

        Args:
            value: The value to put in the object store.
            object_ref: The object ref of the value to be
                put. If None, one will be generated.
            owner_address: The serialized address of object's owner.

        Returns:
            ObjectRef: The object ref the object was put under.

        Raises:
            ray.exceptions.ObjectStoreFullError: This is raised if the attempt
                to store the object fails because the object store is full even
                after multiple retries.
        """
        # Make sure that the value is not an object ref.
        if isinstance(value, ObjectRef):
            raise TypeError(
                "Calling 'put' on an ray.ObjectRef is not allowed. "
                "If you really want to do this, you can wrap the "
                "ray.ObjectRef in a list and call 'put' on it."
            )

        if self.mode == LOCAL_MODE:
            assert (
                object_ref is None
            ), "Local Mode does not support inserting with an ObjectRef"

        try:
            serialized_value = self.get_serialization_context().serialize(value)
        except TypeError as e:
            sio = io.StringIO()
            ray.util.inspect_serializability(value, print_file=sio)
            msg = (
                "Could not serialize the put value "
                f"{repr(value)}:\n"
                f"{sio.getvalue()}"
            )
            raise TypeError(msg) from e
        # This *must* be the first place that we construct this python
        # ObjectRef because an entry with 0 local references is created when
        # the object is Put() in the core worker, expecting that this python
        # reference will be created. If another reference is created and
        # removed before this one, it will corrupt the state in the
        # reference counter.
        return ray.ObjectRef(
            self.core_worker.put_serialized_object_and_increment_local_ref(
                serialized_value, object_ref=object_ref, owner_address=owner_address
            ),
            # The initial local reference is already acquired internally.
            skip_adding_local_ref=True,
        )

    def raise_errors(self, data_metadata_pairs, object_refs):
        out = self.deserialize_objects(data_metadata_pairs, object_refs)
        if "RAY_IGNORE_UNHANDLED_ERRORS" in os.environ:
            return
        for e in out:
            _unhandled_error_handler(e)

    def deserialize_objects(self, data_metadata_pairs, object_refs):
        # Function actor manager or the import thread may call pickle.loads
        # at the same time which can lead to failed imports
        # TODO: We may be better off locking on all imports or injecting a lock
        # into pickle.loads (https://github.com/ray-project/ray/issues/16304)
        with self.function_actor_manager.lock:
            context = self.get_serialization_context()
            return context.deserialize_objects(data_metadata_pairs, object_refs)

    def get_objects(self, object_refs: list, timeout: Optional[float] = None):
        """Get the values in the object store associated with the IDs.

        Return the values from the local object store for object_refs. This
        will block until all the values for object_refs have been written to
        the local object store.

        Args:
            object_refs: A list of the object refs
                whose values should be retrieved.
            timeout: The maximum amount of time in
                seconds to wait before returning.
        Returns:
            list: List of deserialized objects
            bytes: UUID of the debugger breakpoint we should drop
                into or b"" if there is no breakpoint.
        """
        # Make sure that the values are object refs.
        for object_ref in object_refs:
            if not isinstance(object_ref, ObjectRef):
                raise TypeError(
                    f"Attempting to call `get` on the value {object_ref}, "
                    "which is not an ray.ObjectRef."
                )

        timeout_ms = int(timeout * 1000) if timeout else -1
        data_metadata_pairs = self.core_worker.get_objects(
            object_refs, self.current_task_id, timeout_ms
        )
        debugger_breakpoint = b""
        for (data, metadata) in data_metadata_pairs:
            if metadata:
                metadata_fields = metadata.split(b",")
                if len(metadata_fields) >= 2 and metadata_fields[1].startswith(
                    ray_constants.OBJECT_METADATA_DEBUG_PREFIX
                ):
                    debugger_breakpoint = metadata_fields[1][
                        len(ray_constants.OBJECT_METADATA_DEBUG_PREFIX) :
                    ]
        return (
            self.deserialize_objects(data_metadata_pairs, object_refs),
            debugger_breakpoint,
        )

    @Deprecated(
        message="This function is deprecated and will be removed by Ray 2.4. "
        "Please use Runtime Environments "
        f"https://docs.ray.io/en/{get_ray_doc_version()}/ray-core"
        "/handling-dependencies.html "
        "to manage dependencies in workers.",
        warning=True,
    )
    def run_function_on_all_workers(self, function: callable):
        """This function has been deprecated given the following issues:
            - no guarantee that the function run before the remote function run.
            - pubsub signal might be lost in some failure cases.

        This API will be deleted once we move the working dir init away.
        NO NEW CODE SHOULD USE THIS API.

        Run arbitrary code on all of the workers.

        This function will first be run on the driver, and then it will be
        exported to all of the workers to be run. It will also be run on any
        new workers that register later. If ray.init has not been called yet,
        then cache the function and export it later.

        Args:
            function: The function to run on all of the workers. It
                takes only one argument, a worker info dict. If it returns
                anything, its return values will not be used.
        """
        # If ray.init has not been called yet, then cache the function and
        # export it when connect is called. Otherwise, run the function on all
        # workers.
        if self.mode is None:
            self.cached_functions_to_run.append(function)
        else:
            # Attempt to pickle the function before we need it. This could
            # fail, and it is more convenient if the failure happens before we
            # actually run the function locally.
            pickled_function = pickle.dumps(function)

            function_to_run_id = hashlib.shake_128(pickled_function).digest(
                ray_constants.ID_SIZE
            )
            key = make_function_table_key(
                b"FunctionsToRun", self.current_job_id, function_to_run_id
            )
            # First run the function on the driver.
            # We always run the task locally.
            function({"worker": self})

            check_oversized_function(
                pickled_function, function.__name__, "function", self
            )

            # Run the function on all workers.
            if (
                self.gcs_client.internal_kv_put(
                    key,
                    pickle.dumps(
                        {
                            "job_id": self.current_job_id.binary(),
                            "function_id": function_to_run_id,
                            "function": pickled_function,
                        }
                    ),
                    True,
                    ray_constants.KV_NAMESPACE_FUNCTION_TABLE,
                )
                != 0
            ):
                self.function_actor_manager.export_key(key)
            # TODO(rkn): If the worker fails after it calls setnx and before it
            # successfully completes the hset and rpush, then the program will
            # most likely hang. This could be fixed by making these three
            # operations into a transaction (or by implementing a custom
            # command that does all three things).

    def main_loop(self):
        """The main loop a worker runs to receive and execute tasks."""

        def sigterm_handler(signum, frame):
            shutdown(True)
            sys.exit(1)

        ray._private.utils.set_sigterm_handler(sigterm_handler)
        self.core_worker.run_task_loop()
        sys.exit(0)

    def print_logs(self):
        """Prints log messages from workers on all nodes in the same job."""
        import grpc

        subscriber = self.gcs_log_subscriber
        subscriber.subscribe()
        exception_type = grpc.RpcError
        localhost = services.get_node_ip_address()
        try:
            # Number of messages received from the last polling. When the batch
            # size exceeds 100 and keeps increasing, the worker and the user
            # probably will not be able to consume the log messages as rapidly
            # as they are coming in.
            # This is meaningful only for GCS subscriber.
            last_polling_batch_size = 0
            job_id_hex = self.current_job_id.hex()
            while True:
                # Exit if we received a signal that we should stop.
                if self.threads_stopped.is_set():
                    return

                data = subscriber.poll()
                # GCS subscriber only returns None on unavailability.
                if data is None:
                    last_polling_batch_size = 0
                    continue

                # Don't show logs from other drivers.
                if data["job"] and data["job"] != job_id_hex:
                    last_polling_batch_size = 0
                    continue

                data["localhost"] = localhost
                global_worker_stdstream_dispatcher.emit(data)

                lagging = 100 <= last_polling_batch_size < subscriber.last_batch_size
                if lagging:
                    logger.warning(
                        "The driver may not be able to keep up with the "
                        "stdout/stderr of the workers. To avoid forwarding "
                        "logs to the driver, use "
                        "'ray.init(log_to_driver=False)'."
                    )

                last_polling_batch_size = subscriber.last_batch_size

        except (OSError, exception_type) as e:
            logger.error(f"print_logs: {e}")
        finally:
            # Close the pubsub client to avoid leaking file descriptors.
            subscriber.close()


@PublicAPI
@client_mode_hook(auto_init=True)
def get_gpu_ids():
    """Get the IDs of the GPUs that are available to the worker.

    If the CUDA_VISIBLE_DEVICES environment variable was set when the worker
    started up, then the IDs returned by this method will be a subset of the
    IDs in CUDA_VISIBLE_DEVICES. If not, the IDs will fall in the range
    [0, NUM_GPUS - 1], where NUM_GPUS is the number of GPUs that the node has.

    Returns:
        A list of GPU IDs.
    """
    worker = global_worker
    worker.check_connected()

    if worker.mode != WORKER_MODE:
        if log_once("worker_get_gpu_ids_empty_from_driver"):
            logger.warning(
                "`ray.get_gpu_ids()` will always return the empty list when "
                "called from the driver. This is because Ray does not manage "
                "GPU allocations to the driver process."
            )

    # TODO(ilr) Handle inserting resources in local mode
    all_resource_ids = global_worker.core_worker.resource_ids()
    assigned_ids = set()
    for resource, assignment in all_resource_ids.items():
        # Handle both normal and placement group GPU resources.
        # Note: We should only get the GPU ids from the placement
        # group resource that does not contain the bundle index!
        import re

        if resource == "GPU" or re.match(r"^GPU_group_[0-9A-Za-z]+$", resource):
            for resource_id, _ in assignment:
                assigned_ids.add(resource_id)

    assigned_ids = list(assigned_ids)
    # If the user had already set CUDA_VISIBLE_DEVICES, then respect that (in
    # the sense that only GPU IDs that appear in CUDA_VISIBLE_DEVICES should be
    # returned).
    if global_worker.original_gpu_ids is not None:
        assigned_ids = [
            global_worker.original_gpu_ids[gpu_id] for gpu_id in assigned_ids
        ]
        # Give all GPUs in local_mode.
        if global_worker.mode == LOCAL_MODE:
            max_gpus = global_worker.node.get_resource_spec().num_gpus
            assigned_ids = global_worker.original_gpu_ids[:max_gpus]

    return assigned_ids


@Deprecated(
    message="Use ray.get_runtime_context().get_assigned_resources() instead.",
    warning=True,
)
def get_resource_ids():
    """Get the IDs of the resources that are available to the worker.

    Returns:
        A dictionary mapping the name of a resource to a list of pairs, where
        each pair consists of the ID of a resource and the fraction of that
        resource reserved for this worker.
    """
    worker = global_worker
    worker.check_connected()

    if _mode() == LOCAL_MODE:
        raise RuntimeError(
            "ray._private.worker.get_resource_ids() does not work in local_mode."
        )

    return global_worker.core_worker.resource_ids()


@Deprecated(message="Use ray.init().address_info['webui_url'] instead.")
def get_dashboard_url():
    """Get the URL to access the Ray dashboard.

    Note that the URL does not specify which node the dashboard is on.

    Returns:
        The URL of the dashboard as a string.
    """
    if ray_constants.RAY_OVERRIDE_DASHBOARD_URL in os.environ:
        return _remove_protocol_from_url(
            os.environ.get(ray_constants.RAY_OVERRIDE_DASHBOARD_URL)
        )
    else:
        worker = global_worker
        worker.check_connected()
        return _global_node.webui_url


def _remove_protocol_from_url(url: Optional[str]) -> str:
    """
    Helper function to remove protocol from URL if it exists.
    """
    if not url:
        return url
    parsed_url = urllib.parse.urlparse(url)
    if parsed_url.scheme:
        # Construct URL without protocol
        scheme = f"{parsed_url.scheme}://"
        return parsed_url.geturl().replace(scheme, "", 1)
    return url


class BaseContext(metaclass=ABCMeta):
    """
    Base class for RayContext and ClientContext
    """

    @abstractmethod
    def disconnect(self):
        """
        If this context is for directly attaching to a cluster, disconnect
        will call ray.shutdown(). Otherwise, if the context is for a ray
        client connection, the client will be disconnected.
        """
        pass

    @abstractmethod
    def __enter__(self):
        pass

    @abstractmethod
    def __exit__(self):
        pass


@dataclass
class RayContext(BaseContext, Mapping):
    """
    Context manager for attached drivers.
    """

    dashboard_url: Optional[str]
    python_version: str
    ray_version: str
    ray_commit: str
    protocol_version = Optional[str]
    address_info: Dict[str, Optional[str]]

    def __init__(self, address_info: Dict[str, Optional[str]]):
        self.dashboard_url = get_dashboard_url()
        self.python_version = "{}.{}.{}".format(*sys.version_info[:3])
        self.ray_version = ray.__version__
        self.ray_commit = ray.__commit__
        # No client protocol version since this driver was intiialized
        # directly
        self.protocol_version = None
        self.address_info = address_info

    def __getitem__(self, key):
        if log_once("ray_context_getitem"):
            warnings.warn(
                f'Accessing values through ctx["{key}"] is deprecated. '
                f'Use ctx.address_info["{key}"] instead.',
                DeprecationWarning,
                stacklevel=2,
            )
        return self.address_info[key]

    def __len__(self):
        if log_once("ray_context_len"):
            warnings.warn("len(ctx) is deprecated. Use len(ctx.address_info) instead.")
        return len(self.address_info)

    def __iter__(self):
        if log_once("ray_context_len"):
            warnings.warn(
                "iter(ctx) is deprecated. Use iter(ctx.address_info) instead."
            )
        return iter(self.address_info)

    def __enter__(self) -> "RayContext":
        return self

    def __exit__(self, *exc):
        ray.shutdown()

    def disconnect(self):
        # Include disconnect() to stay consistent with ClientContext
        ray.shutdown()

    def _repr_html_(self):
        if self.dashboard_url:
            dashboard_row = Template("context_dashrow.html.j2").render(
                dashboard_url="http://" + self.dashboard_url
            )
        else:
            dashboard_row = None

        return Template("context.html.j2").render(
            python_version=self.python_version,
            ray_version=self.ray_version,
            dashboard_row=dashboard_row,
        )


global_worker = Worker()
"""Worker: The global Worker object for this worker process.

We use a global Worker object to ensure that there is a single worker object
per worker process.
"""

_global_node = None
"""ray._private.node.Node: The global node object that is created by ray.init()."""


@PublicAPI
@client_mode_hook(auto_init=False)
def init(
    address: Optional[str] = None,
    *,
    num_cpus: Optional[int] = None,
    num_gpus: Optional[int] = None,
    resources: Optional[Dict[str, float]] = None,
    object_store_memory: Optional[int] = None,
    local_mode: bool = False,
    ignore_reinit_error: bool = False,
    include_dashboard: Optional[bool] = None,
    dashboard_host: str = ray_constants.DEFAULT_DASHBOARD_IP,
    dashboard_port: Optional[int] = None,
    job_config: "ray.job_config.JobConfig" = None,
    configure_logging: bool = True,
    logging_level: int = ray_constants.LOGGER_LEVEL,
    logging_format: Optional[str] = None,
    log_to_driver: bool = True,
    namespace: Optional[str] = None,
    runtime_env: Optional[Union[Dict[str, Any], "RuntimeEnv"]] = None,  # noqa: F821
    storage: Optional[str] = None,
    **kwargs,
) -> BaseContext:
    """
    Connect to an existing Ray cluster or start one and connect to it.

    This method handles two cases; either a Ray cluster already exists and we
    just attach this driver to it or we start all of the processes associated
    with a Ray cluster and attach to the newly started cluster.

    In most cases, it is enough to just call this method with no arguments.
    This will autodetect an existing Ray cluster or start a new Ray instance if
    no existing cluster is found:

    .. code-block:: python

        ray.init()

    To explicitly connect to an existing local cluster, use this as follows. A
    ConnectionError will be thrown if no existing local cluster is found.

    .. code-block:: python

        ray.init(address="auto")

    To connect to an existing remote cluster, use this as follows (substituting
    in the appropriate address). Note the addition of "ray://" at the beginning
    of the address.

    .. code-block:: python

        ray.init(address="ray://123.45.67.89:10001")

    More details for starting and connecting to a remote cluster can be found
    here: https://docs.ray.io/en/master/cluster/getting-started.html

    You can also define an environment variable called `RAY_ADDRESS` in
    the same format as the `address` parameter to connect to an existing
    cluster with ray.init() or ray.init(address="auto").

    Args:
        address: The address of the Ray cluster to connect to. The provided
            address is resolved as follows:
            1. If a concrete address (e.g., localhost:<port>) is provided, try to
            connect to it. Concrete addresses can be prefixed with "ray://" to
            connect to a remote cluster. For example, passing in the address
            "ray://123.45.67.89:50005" will connect to the cluster at the given
            address.
            2. If no address is provided, try to find an existing Ray instance
            to connect to. This is done by first checking the environment
            variable `RAY_ADDRESS`. If this is not defined, check the address
            of the latest cluster started (found in
            /tmp/ray/ray_current_cluster) if available. If this is also empty,
            then start a new local Ray instance.
            3. If the provided address is "auto", then follow the same process
            as above. However, if there is no existing cluster found, this will
            throw a ConnectionError instead of starting a new local Ray
            instance.
            4. If the provided address is "local", start a new local Ray
            instance, even if there is already an existing local Ray instance.
        num_cpus: Number of CPUs the user wishes to assign to each
            raylet. By default, this is set based on virtual cores.
        num_gpus: Number of GPUs the user wishes to assign to each
            raylet. By default, this is set based on detected GPUs.
        resources: A dictionary mapping the names of custom resources to the
            quantities for them available.
        object_store_memory: The amount of memory (in bytes) to start the
            object store with. By default, this is automatically set based on
            available system memory.
        local_mode: Deprecated: consider using the Ray Debugger instead.
        ignore_reinit_error: If true, Ray suppresses errors from calling
            ray.init() a second time. Ray won't be restarted.
        include_dashboard: Boolean flag indicating whether or not to start the
            Ray dashboard, which displays the status of the Ray
            cluster. If this argument is None, then the UI will be started if
            the relevant dependencies are present.
        dashboard_host: The host to bind the dashboard server to. Can either be
            localhost (127.0.0.1) or 0.0.0.0 (available from all interfaces).
            By default, this is set to localhost to prevent access from
            external machines.
        dashboard_port(int, None): The port to bind the dashboard server to.
            Defaults to 8265 and Ray will automatically find a free port if
            8265 is not available.
        job_config (ray.job_config.JobConfig): The job configuration.
        configure_logging: True (default) if configuration of logging is
            allowed here. Otherwise, the user may want to configure it
            separately.
        logging_level: Logging level, defaults to logging.INFO. Ignored unless
            "configure_logging" is true.
        logging_format: Logging format, defaults to string containing a
            timestamp, filename, line number, and message. See the source file
            ray_constants.py for details. Ignored unless "configure_logging"
            is true.
        log_to_driver: If true, the output from all of the worker
            processes on all nodes will be directed to the driver.
        namespace: A namespace is a logical grouping of jobs and named actors.
        runtime_env: The runtime environment to use
            for this job (see :ref:`runtime-environments` for details).
        storage: [Experimental] Specify a URI for persistent cluster-wide storage.
            This storage path must be accessible by all nodes of the cluster, otherwise
            an error will be raised. This option can also be specified as the
            RAY_STORAGE env var.
        _enable_object_reconstruction: If True, when an object stored in
            the distributed plasma store is lost due to node failure, Ray will
            attempt to reconstruct the object by re-executing the task that
            created the object. Arguments to the task will be recursively
            reconstructed. If False, then ray.ObjectLostError will be
            thrown.
        _redis_max_memory: Redis max memory.
        _plasma_directory: Override the plasma mmap file directory.
        _node_ip_address: The IP address of the node that we are on.
        _driver_object_store_memory: Deprecated.
        _memory: Amount of reservable memory resource in bytes rounded
            down to the nearest integer.
        _redis_password: Prevents external clients without the password
            from connecting to Redis if provided.
        _temp_dir: If provided, specifies the root temporary
            directory for the Ray process. Defaults to an OS-specific
            conventional location, e.g., "/tmp/ray".
        _metrics_export_port: Port number Ray exposes system metrics
            through a Prometheus endpoint. It is currently under active
            development, and the API is subject to change.
        _system_config: Configuration for overriding
            RayConfig defaults. For testing purposes ONLY.
        _tracing_startup_hook: If provided, turns on and sets up tracing
            for Ray. Must be the name of a function that takes no arguments and
            sets up a Tracer Provider, Remote Span Processors, and
            (optional) additional instruments. See more at
            docs.ray.io/tracing.html. It is currently under active development,
            and the API is subject to change.
        _node_name: User-provided node name or identifier. Defaults to
            the node IP address.

    Returns:
        If the provided address includes a protocol, for example by prepending
        "ray://" to the address to get "ray://1.2.3.4:10001", then a
        ClientContext is returned with information such as settings, server
        versions for ray and python, and the dashboard_url. Otherwise,
        a RayContext is returned with ray and python versions, and address
        information about the started processes.

    Raises:
        Exception: An exception is raised if an inappropriate combination of
            arguments is passed in.
    """
    if configure_logging:
        setup_logger(logging_level, logging_format or ray_constants.LOGGER_FORMAT)

    # Parse the hidden options:
    _enable_object_reconstruction: bool = kwargs.pop(
        "_enable_object_reconstruction", False
    )
    _redis_max_memory: Optional[int] = kwargs.pop("_redis_max_memory", None)
    _plasma_directory: Optional[str] = kwargs.pop("_plasma_directory", None)
    _node_ip_address: str = kwargs.pop(
        "_node_ip_address", ray_constants.NODE_DEFAULT_IP
    )
    _driver_object_store_memory: Optional[int] = kwargs.pop(
        "_driver_object_store_memory", None
    )
    _memory: Optional[int] = kwargs.pop("_memory", None)
    _redis_password: str = kwargs.pop(
        "_redis_password", ray_constants.REDIS_DEFAULT_PASSWORD
    )
    _temp_dir: Optional[str] = kwargs.pop("_temp_dir", None)
    _metrics_export_port: Optional[int] = kwargs.pop("_metrics_export_port", None)
    _system_config: Optional[Dict[str, str]] = kwargs.pop("_system_config", None)
    _tracing_startup_hook: Optional[Callable] = kwargs.pop(
        "_tracing_startup_hook", None
    )
    _node_name: str = kwargs.pop("_node_name", None)
    # Fix for https://github.com/ray-project/ray/issues/26729
    _skip_env_hook: bool = kwargs.pop("_skip_env_hook", False)

    # If available, use RAY_ADDRESS to override if the address was left
    # unspecified, or set to "auto" in the call to init
    address_env_var = os.environ.get(ray_constants.RAY_ADDRESS_ENVIRONMENT_VARIABLE)
    if address_env_var:
        if address is None or address == "auto":
            address = address_env_var
            logger.info(
                f"Using address {address_env_var} set in the environment "
                f"variable {ray_constants.RAY_ADDRESS_ENVIRONMENT_VARIABLE}"
            )

    if address is not None and "://" in address:
        # Address specified a protocol, use ray client
        builder = ray.client(address, _deprecation_warn_enabled=False)

        # Forward any keyword arguments that were changed from their default
        # values to the builder
        init_sig = inspect.signature(init)
        passed_kwargs = {}
        for argument_name, param_obj in init_sig.parameters.items():
            if argument_name in {"kwargs", "address"}:
                # kwargs and address are handled separately
                continue
            default_value = param_obj.default
            passed_value = locals()[argument_name]
            if passed_value != default_value:
                # passed value is different than default, pass to the client
                # builder
                passed_kwargs[argument_name] = passed_value
        passed_kwargs.update(kwargs)
        builder._init_args(**passed_kwargs)
        ctx = builder.connect()
        from ray._private.usage import usage_lib

        if passed_kwargs.get("allow_multiple") is True:
            with ctx:
                usage_lib.put_pre_init_usage_stats()
        else:
            usage_lib.put_pre_init_usage_stats()

        usage_lib.record_library_usage("client")
        return ctx

    if kwargs.get("allow_multiple"):
        raise RuntimeError(
            "`allow_multiple` argument is passed to `ray.init` when the "
            "ray client is not used ("
            f"https://docs.ray.io/en/{get_ray_doc_version()}/cluster"
            "/running-applications/job-submission"
            "/ray-client.html#connect-to-multiple-ray-clusters-experimental). "
            "Do not pass the `allow_multiple` to `ray.init` to fix the issue."
        )

    if kwargs:
        # User passed in extra keyword arguments but isn't connecting through
        # ray client. Raise an error, since most likely a typo in keyword
        unknown = ", ".join(kwargs)
        raise RuntimeError(f"Unknown keyword argument(s): {unknown}")

    # Try to increase the file descriptor limit, which is too low by
    # default for Ray: https://github.com/ray-project/ray/issues/11239
    try:
        import resource

        soft, hard = resource.getrlimit(resource.RLIMIT_NOFILE)
        if soft < hard:
            # https://github.com/ray-project/ray/issues/12059
            soft = max(soft, min(hard, 65536))
            logger.debug(
                f"Automatically increasing RLIMIT_NOFILE to max value of {hard}"
            )
            try:
                resource.setrlimit(resource.RLIMIT_NOFILE, (soft, hard))
            except ValueError:
                logger.debug("Failed to raise limit.")
        soft, _ = resource.getrlimit(resource.RLIMIT_NOFILE)
        if soft < 4096:
            logger.warning(
                "File descriptor limit {} is too low for production "
                "servers and may result in connection errors. "
                "At least 8192 is recommended. --- "
                "Fix with 'ulimit -n 8192'".format(soft)
            )
    except ImportError:
        logger.debug("Could not import resource module (on Windows)")
        pass

    if RAY_JOB_CONFIG_JSON_ENV_VAR in os.environ:
        if runtime_env:
            logger.warning(
                "Both RAY_JOB_CONFIG_JSON_ENV_VAR and ray.init(runtime_env) "
                "are provided, only using JSON_ENV_VAR to construct "
                "job_config. Please ensure no runtime_env is used in driver "
                "script's ray.init() when using job submission API."
            )
        # Set runtime_env in job_config if passed as env variable, such as
        # ray job submission with driver script executed in subprocess
        job_config_json = json.loads(os.environ.get(RAY_JOB_CONFIG_JSON_ENV_VAR))
        job_config = ray.job_config.JobConfig.from_json(job_config_json)

        if ray_constants.RAY_RUNTIME_ENV_HOOK in os.environ and not _skip_env_hook:
            runtime_env = _load_class(os.environ[ray_constants.RAY_RUNTIME_ENV_HOOK])(
                job_config.runtime_env
            )
            job_config.set_runtime_env(runtime_env)

    # RAY_JOB_CONFIG_JSON_ENV_VAR is only set at ray job manager level and has
    # higher priority in case user also provided runtime_env for ray.init()
    else:
        if ray_constants.RAY_RUNTIME_ENV_HOOK in os.environ and not _skip_env_hook:
            runtime_env = _load_class(os.environ[ray_constants.RAY_RUNTIME_ENV_HOOK])(
                runtime_env
            )

        if runtime_env:
            # Set runtime_env in job_config if passed in as part of ray.init()
            if job_config is None:
                job_config = ray.job_config.JobConfig()
            job_config.set_runtime_env(runtime_env)

    redis_address, gcs_address = None, None
    bootstrap_address = services.canonicalize_bootstrap_address(address, _temp_dir)
    if bootstrap_address is not None:
        gcs_address = bootstrap_address
        logger.info("Connecting to existing Ray cluster at address: %s...", gcs_address)

    # NOTE(swang): We must set the node IP address *after* we determine whether
    # this is an existing cluster or not. For Windows and OSX, the resolved IP
    # is localhost for new clusters and the usual public IP for existing
    # clusters.
    if _node_ip_address is not None:
        node_ip_address = services.resolve_ip_for_localhost(_node_ip_address)
    raylet_ip_address = node_ip_address

    if local_mode:
        driver_mode = LOCAL_MODE
        warnings.warn(
            "DeprecationWarning: local mode is an experimental feature that is no "
            "longer maintained and will be removed in the future."
            "For debugging consider using Ray debugger. ",
            DeprecationWarning,
            stacklevel=2,
        )
    else:
        driver_mode = SCRIPT_MODE

    global _global_node

    if global_worker.connected:
        if ignore_reinit_error:
            logger.info("Calling ray.init() again after it has already been called.")
            node_id = global_worker.core_worker.get_current_node_id()
            return RayContext(dict(_global_node.address_info, node_id=node_id.hex()))
        else:
            raise RuntimeError(
                "Maybe you called ray.init twice by accident? "
                "This error can be suppressed by passing in "
                "'ignore_reinit_error=True' or by calling "
                "'ray.shutdown()' prior to 'ray.init()'."
            )

    _system_config = _system_config or {}
    if not isinstance(_system_config, dict):
        raise TypeError("The _system_config must be a dict.")

    if bootstrap_address is None:
        # In this case, we need to start a new cluster.

        # Don't collect usage stats in ray.init() unless it's a nightly wheel.
        from ray._private.usage import usage_lib

        if usage_lib.is_nightly_wheel():
            usage_lib.show_usage_stats_prompt(cli=False)
        else:
            usage_lib.set_usage_stats_enabled_via_env_var(False)

        # Use a random port by not specifying Redis port / GCS server port.
        ray_params = ray._private.parameter.RayParams(
            node_ip_address=node_ip_address,
            raylet_ip_address=raylet_ip_address,
            object_ref_seed=None,
            driver_mode=driver_mode,
            redirect_output=None,
            num_cpus=num_cpus,
            num_gpus=num_gpus,
            resources=resources,
            num_redis_shards=None,
            redis_max_clients=None,
            redis_password=_redis_password,
            plasma_directory=_plasma_directory,
            huge_pages=None,
            include_dashboard=include_dashboard,
            dashboard_host=dashboard_host,
            dashboard_port=dashboard_port,
            memory=_memory,
            object_store_memory=object_store_memory,
            redis_max_memory=_redis_max_memory,
            plasma_store_socket_name=None,
            temp_dir=_temp_dir,
            storage=storage,
            # We need to disable it if runtime env is not set.
            # Uploading happens after core worker is created. And we should
            # prevent default worker being created before uploading.
            # TODO (yic): Have a separate connection to gcs client when
            # removal redis is done. The uploading should happen before this
            # one.
            start_initial_python_workers_for_first_job=(
                job_config is None or job_config.runtime_env is None
            ),
            _system_config=_system_config,
            enable_object_reconstruction=_enable_object_reconstruction,
            metrics_export_port=_metrics_export_port,
            tracing_startup_hook=_tracing_startup_hook,
            node_name=_node_name,
        )
        # Start the Ray processes. We set shutdown_at_exit=False because we
        # shutdown the node in the ray.shutdown call that happens in the atexit
        # handler. We still spawn a reaper process in case the atexit handler
        # isn't called.
        _global_node = ray._private.node.Node(
            head=True,
            shutdown_at_exit=False,
            spawn_reaper=True,
            ray_params=ray_params,
        )
    else:
        # In this case, we are connecting to an existing cluster.
        if num_cpus is not None or num_gpus is not None:
            raise ValueError(
                "When connecting to an existing cluster, num_cpus "
                "and num_gpus must not be provided."
            )
        if resources is not None:
            raise ValueError(
                "When connecting to an existing cluster, "
                "resources must not be provided."
            )
        if object_store_memory is not None:
            raise ValueError(
                "When connecting to an existing cluster, "
                "object_store_memory must not be provided."
            )
        if storage is not None:
            raise ValueError(
                "When connecting to an existing cluster, "
                "storage must not be provided."
            )
        if _system_config is not None and len(_system_config) != 0:
            raise ValueError(
                "When connecting to an existing cluster, "
                "_system_config must not be provided."
            )
        if _enable_object_reconstruction:
            raise ValueError(
                "When connecting to an existing cluster, "
                "_enable_object_reconstruction must not be provided."
            )
        if _node_name is not None:
            raise ValueError(
                "_node_name cannot be configured when connecting to "
                "an existing cluster."
            )

        # In this case, we only need to connect the node.
        ray_params = ray._private.parameter.RayParams(
            node_ip_address=node_ip_address,
            raylet_ip_address=raylet_ip_address,
            gcs_address=gcs_address,
            redis_address=redis_address,
            redis_password=_redis_password,
            object_ref_seed=None,
            temp_dir=_temp_dir,
            _system_config=_system_config,
            enable_object_reconstruction=_enable_object_reconstruction,
            metrics_export_port=_metrics_export_port,
        )
        try:
            _global_node = ray._private.node.Node(
                ray_params,
                head=False,
                shutdown_at_exit=False,
                spawn_reaper=False,
                connect_only=True,
            )
        except ConnectionError:
            if gcs_address == ray._private.utils.read_ray_address(_temp_dir):
                logger.info(
                    "Failed to connect to the default Ray cluster address at "
                    f"{gcs_address}. This is most likely due to a previous Ray "
                    "instance that has since crashed. To reset the default "
                    "address to connect to, run `ray stop` or restart Ray with "
                    "`ray start`."
                )
            raise

    # Log a message to find the Ray address that we connected to and the
    # dashboard URL.
    if ray_constants.RAY_OVERRIDE_DASHBOARD_URL in os.environ:
        dashboard_url = os.environ.get(ray_constants.RAY_OVERRIDE_DASHBOARD_URL)
    else:
        dashboard_url = _global_node.webui_url
    # Add http protocol to dashboard URL if it doesn't
    # already contain a protocol.
    if dashboard_url and not urlparse(dashboard_url).scheme:
        dashboard_url = "http://" + dashboard_url

    # We logged the address before attempting the connection, so we don't need
    # to log it again.
    info_str = "Connected to Ray cluster."
    if gcs_address is None:
        info_str = "Started a local Ray instance."
    if dashboard_url:
        logger.info(
            info_str + " View the dashboard at %s%s%s %s%s",
            colorama.Style.BRIGHT,
            colorama.Fore.GREEN,
            dashboard_url,
            colorama.Fore.RESET,
            colorama.Style.NORMAL,
        )
    else:
        logger.info(info_str)

    connect(
        _global_node,
        _global_node.session_name,
        mode=driver_mode,
        log_to_driver=log_to_driver,
        worker=global_worker,
        driver_object_store_memory=_driver_object_store_memory,
        job_id=None,
        namespace=namespace,
        job_config=job_config,
        entrypoint=ray._private.utils.get_entrypoint_name(),
    )
    if job_config and job_config.code_search_path:
        global_worker.set_load_code_from_local(True)
    else:
        # Because `ray.shutdown()` doesn't reset this flag, for multiple
        # sessions in one process, the 2nd `ray.init()` will reuse the
        # flag of last session. For example:
        #     ray.init(load_code_from_local=True)
        #     ray.shutdown()
        #     ray.init()
        #     # Here the flag `load_code_from_local` is still True if we
        #     # doesn't have this `else` branch.
        #     ray.shutdown()
        global_worker.set_load_code_from_local(False)

    for hook in _post_init_hooks:
        hook()

    node_id = global_worker.core_worker.get_current_node_id()
    global_node_address_info = _global_node.address_info.copy()
    global_node_address_info["webui_url"] = _remove_protocol_from_url(dashboard_url)
    return RayContext(dict(global_node_address_info, node_id=node_id.hex()))


# Functions to run as callback after a successful ray init.
_post_init_hooks = []


@PublicAPI
@client_mode_hook(auto_init=False)
def shutdown(_exiting_interpreter: bool = False):
    """Disconnect the worker, and terminate processes started by ray.init().

    This will automatically run at the end when a Python process that uses Ray
    exits. It is ok to run this twice in a row. The primary use case for this
    function is to cleanup state between tests.

    Note that this will clear any remote function definitions, actor
    definitions, and existing actors, so if you wish to use any previously
    defined remote functions or actors after calling ray.shutdown(), then you
    need to redefine them. If they were defined in an imported module, then you
    will need to reload the module.

    Args:
        _exiting_interpreter: True if this is called by the atexit hook
            and false otherwise. If we are exiting the interpreter, we will
            wait a little while to print any extra error messages.
    """
    if _exiting_interpreter and global_worker.mode == SCRIPT_MODE:
        # This is a duration to sleep before shutting down everything in order
        # to make sure that log messages finish printing.
        time.sleep(0.5)
    disconnect(_exiting_interpreter)

    # disconnect internal kv
    if hasattr(global_worker, "gcs_client"):
        del global_worker.gcs_client
    _internal_kv_reset()

    # We need to destruct the core worker here because after this function,
    # we will tear down any processes spawned by ray.init() and the background
    # IO thread in the core worker doesn't currently handle that gracefully.
    if hasattr(global_worker, "core_worker"):
        global_worker.core_worker.shutdown()
        del global_worker.core_worker
    # We need to reset function actor manager to clear the context
    global_worker.function_actor_manager = FunctionActorManager(global_worker)
    # Disconnect global state from GCS.
    ray._private.state.state.disconnect()

    # Shut down the Ray processes.
    global _global_node
    if _global_node is not None:
        if _global_node.is_head():
            _global_node.destroy_external_storage()
        _global_node.kill_all_processes(check_alive=False, allow_graceful=True)
        _global_node = None
    storage._reset()

    # TODO(rkn): Instead of manually resetting some of the worker fields, we
    # should simply set "global_worker" to equal "None" or something like that.
    global_worker.set_mode(None)


atexit.register(shutdown, True)


# TODO(edoakes): this should only be set in the driver.
def sigterm_handler(signum, frame):
    sys.exit(signum)


try:
    ray._private.utils.set_sigterm_handler(sigterm_handler)
except ValueError:
    logger.warning(
        "Failed to set SIGTERM handler, processes might"
        "not be cleaned up properly on exit."
    )

# Define a custom excepthook so that if the driver exits with an exception, we
# can push that exception to Redis.
normal_excepthook = sys.excepthook


def custom_excepthook(type, value, tb):
    # If this is a driver, push the exception to GCS worker table.
    if global_worker.mode == SCRIPT_MODE and hasattr(global_worker, "worker_id"):
        error_message = "".join(traceback.format_tb(tb))
        worker_id = global_worker.worker_id
        worker_type = gcs_utils.DRIVER
        worker_info = {"exception": error_message}

        ray._private.state.state._check_connected()
        ray._private.state.state.add_worker(worker_id, worker_type, worker_info)
    # Call the normal excepthook.
    normal_excepthook(type, value, tb)


sys.excepthook = custom_excepthook


def print_to_stdstream(data):
    should_dedup = data.get("pid") not in ["autoscaler", "raylet"]

    if data["is_err"]:
        if should_dedup:
            batches = stderr_deduplicator.deduplicate(data)
        else:
            batches = [data]
        sink = sys.stderr
    else:
        if should_dedup:
            batches = stdout_deduplicator.deduplicate(data)
        else:
            batches = [data]
        sink = sys.stdout

    for batch in batches:
        print_worker_logs(batch, sink)


# Start time of this process, used for relative time logs.
t0 = time.time()
autoscaler_log_fyi_printed = False


def filter_autoscaler_events(lines: List[str]) -> Iterator[str]:
    """Given raw log lines from the monitor, return only autoscaler events.

    Autoscaler events are denoted by the ":event_summary:" magic token.
    """
    global autoscaler_log_fyi_printed

    if not ray_constants.AUTOSCALER_EVENTS:
        return

    # Print out autoscaler events only, ignoring other messages.
    for line in lines:
        if ray_constants.LOG_PREFIX_EVENT_SUMMARY in line:
            if not autoscaler_log_fyi_printed:
                yield (
                    "Tip: use `ray status` to view detailed "
                    "cluster status. To disable these "
                    "messages, set RAY_SCHEDULER_EVENTS=0."
                )
                autoscaler_log_fyi_printed = True
            # The event text immediately follows the ":event_summary:"
            # magic token.
            yield line.split(ray_constants.LOG_PREFIX_EVENT_SUMMARY)[1]


def time_string() -> str:
    """Return the relative time from the start of this job.

    For example, 15m30s.
    """
    delta = time.time() - t0
    hours = 0
    minutes = 0
    while delta > 3600:
        hours += 1
        delta -= 3600
    while delta > 60:
        minutes += 1
        delta -= 60
    output = ""
    if hours:
        output += f"{hours}h"
    if minutes:
        output += f"{minutes}m"
    output += f"{int(delta)}s"
    return output


# When we enter a breakpoint, worker logs are automatically disabled via this.
_worker_logs_enabled = True


def print_worker_logs(data: Dict[str, str], print_file: Any):
    if not _worker_logs_enabled:
        return

    def prefix_for(data: Dict[str, str]) -> str:
        """The PID prefix for this log line."""
        if data.get("pid") in ["autoscaler", "raylet"]:
            return ""
        else:
            res = "pid="
            if data.get("actor_name"):
                res = data["actor_name"] + " " + res
            elif data.get("task_name"):
                res = data["task_name"] + " " + res
            return res

    def message_for(data: Dict[str, str], line: str) -> str:
        """The printed message of this log line."""
        if ray_constants.LOG_PREFIX_INFO_MESSAGE in line:
            return line.split(ray_constants.LOG_PREFIX_INFO_MESSAGE)[1]
        return line

    def color_for(data: Dict[str, str], line: str) -> str:
        """The color for this log line."""
        if (
            data.get("pid") == "raylet"
            and ray_constants.LOG_PREFIX_INFO_MESSAGE not in line
        ):
            return colorama.Fore.YELLOW
        elif data.get("pid") == "autoscaler":
            if "Error:" in line or "Warning:" in line:
                return colorama.Style.BRIGHT + colorama.Fore.YELLOW
            else:
                return colorama.Style.BRIGHT + colorama.Fore.CYAN
        else:
            return colorama.Fore.CYAN

    if data.get("pid") == "autoscaler":
        pid = "autoscaler +{}".format(time_string())
        lines = filter_autoscaler_events(data.get("lines", []))
    else:
        pid = data.get("pid")
        lines = data.get("lines", [])

    if data.get("ip") == data.get("localhost"):
        for line in lines:
            if RAY_TQDM_MAGIC in line:
                process_tqdm(line)
            else:
                hide_tqdm()
                print(
                    "{}{}({}{}){} {}".format(
                        colorama.Style.DIM,
                        color_for(data, line),
                        prefix_for(data),
                        pid,
                        colorama.Style.RESET_ALL,
                        message_for(data, line),
                    ),
                    file=print_file,
                )
    else:
        for line in lines:
            if RAY_TQDM_MAGIC in line:
                process_tqdm(line)
            else:
                hide_tqdm()
                print(
                    "{}{}({}{}, ip={}){} {}".format(
                        colorama.Style.DIM,
                        color_for(data, line),
                        prefix_for(data),
                        pid,
                        data.get("ip"),
                        colorama.Style.RESET_ALL,
                        message_for(data, line),
                    ),
                    file=print_file,
                )
    # Restore once at end of batch to avoid excess hiding/unhiding of tqdm.
    restore_tqdm()


def process_tqdm(line):
    """Experimental distributed tqdm: see ray.experimental.tqdm_ray."""
    try:
        data = json.loads(line)
        tqdm_ray.instance().process_state_update(data)
    except Exception:
        if log_once("tqdm_corruption"):
            logger.warning(
                f"[tqdm_ray] Failed to decode {line}, this may be due to "
                "logging too fast. This warning will not be printed again."
            )


def hide_tqdm():
    """Hide distributed tqdm bars temporarily to avoid conflicts with other logs."""
    tqdm_ray.instance().hide_bars()


def restore_tqdm():
    """Undo hide_tqdm()."""
    tqdm_ray.instance().unhide_bars()


def listen_error_messages(worker, threads_stopped):
    """Listen to error messages in the background on the driver.

    This runs in a separate thread on the driver and pushes (error, time)
    tuples to be published.

    Args:
        worker: The worker class that this thread belongs to.
        threads_stopped (threading.Event): A threading event used to signal to
            the thread that it should exit.
    """

    # TODO: we should just subscribe to the errors for this specific job.
    worker.gcs_error_subscriber.subscribe()

    try:
        if _internal_kv_initialized():
            # Get any autoscaler errors that occurred before the call to
            # subscribe.
            error_message = _internal_kv_get(ray_constants.DEBUG_AUTOSCALING_ERROR)
            if error_message is not None:
                logger.warning(error_message.decode())

        while True:
            # Exit if received a signal that the thread should stop.
            if threads_stopped.is_set():
                return

            _, error_data = worker.gcs_error_subscriber.poll()
            if error_data is None:
                continue
            if error_data.job_id not in [
                worker.current_job_id.binary(),
                JobID.nil().binary(),
            ]:
                continue

            error_message = error_data.error_message
            if error_data.type == ray_constants.TASK_PUSH_ERROR:
                # TODO(ekl) remove task push errors entirely now that we have
                # the separate unhandled exception handler.
                pass
            else:
                logger.warning(error_message)
    except (OSError, ConnectionError) as e:
        logger.error(f"listen_error_messages: {e}")


@PublicAPI
@client_mode_hook(auto_init=False)
def is_initialized() -> bool:
    """Check if ray.init has been called yet.

    Returns:
        True if ray.init has already been called and false otherwise.
    """
    return ray._private.worker.global_worker.connected


def connect(
    node,
    session_name: str,
    mode=WORKER_MODE,
    log_to_driver: bool = False,
    worker=global_worker,
    driver_object_store_memory: Optional[int] = None,
    job_id=None,
    namespace: Optional[str] = None,
    job_config=None,
    runtime_env_hash: int = 0,
    startup_token: int = 0,
    ray_debugger_external: bool = False,
    entrypoint: str = "",
<<<<<<< HEAD
    worker_index: int = -1,
=======
    worker_launch_time_ms: int = -1,
    worker_launched_time_ms: int = -1,
>>>>>>> b9f3b8d4
):
    """Connect this worker to the raylet, to Plasma, and to GCS.

    Args:
        node (ray._private.node.Node): The node to connect.
        session_name: The session name (cluster id) of this cluster.
        mode: The mode of the worker. One of SCRIPT_MODE, WORKER_MODE, and LOCAL_MODE.
        log_to_driver: If true, then output from all of the worker
            processes on all nodes will be directed to the driver.
        worker: The ray.Worker instance.
        driver_object_store_memory: Deprecated.
        job_id: The ID of job. If it's None, then we will generate one.
        namespace: Namespace to use.
        job_config (ray.job_config.JobConfig): The job configuration.
        runtime_env_hash: The hash of the runtime env for this worker.
        startup_token: The startup token of the process assigned to
            it during startup as a command line argument.
        ray_debugger_external: If True, make the debugger external to the
            node this worker is running on.
        entrypoint: The name of the entrypoint script. Ignored if the
            mode != SCRIPT_MODE
<<<<<<< HEAD
        worker_index: The worker index assigned by the worker pool this
            worker belongs to.
=======
        worker_launch_time_ms: The time when the worker process for this worker
            is launched. If the worker is not launched by raylet (e.g.,
            driver), this must be -1 (default value).
        worker_launched_time_ms: The time when the worker process for this worker
            finshes launching. If the worker is not launched by raylet (e.g.,
            driver), this must be -1 (default value).
>>>>>>> b9f3b8d4
    """
    # Do some basic checking to make sure we didn't call ray.init twice.
    error_message = "Perhaps you called ray.init twice by accident?"
    assert not worker.connected, error_message
    assert worker.cached_functions_to_run is not None, error_message

    # Enable nice stack traces on SIGSEGV etc.
    try:
        if not faulthandler.is_enabled():
            faulthandler.enable(all_threads=False)
    except io.UnsupportedOperation:
        pass  # ignore

    worker.gcs_client = node.get_gcs_client()
    assert worker.gcs_client is not None
    _initialize_internal_kv(worker.gcs_client)
    ray._private.state.state._initialize_global_state(
        ray._raylet.GcsClientOptions.from_gcs_address(node.gcs_address)
    )
    worker.gcs_publisher = GcsPublisher(address=worker.gcs_client.address)
    # Initialize some fields.
    if mode in (WORKER_MODE, RESTORE_WORKER_MODE, SPILL_WORKER_MODE):
        # We should not specify the job_id if it's `WORKER_MODE`.
        assert job_id is None
        job_id = JobID.nil()
    else:
        # This is the code path of driver mode.
        if job_id is None:
            job_id = ray._private.state.next_job_id()

    if mode is not SCRIPT_MODE and mode is not LOCAL_MODE and setproctitle:
        process_name = ray_constants.WORKER_PROCESS_TYPE_IDLE_WORKER
        if mode is SPILL_WORKER_MODE:
            process_name = ray_constants.WORKER_PROCESS_TYPE_SPILL_WORKER_IDLE
        elif mode is RESTORE_WORKER_MODE:
            process_name = ray_constants.WORKER_PROCESS_TYPE_RESTORE_WORKER_IDLE
        setproctitle.setproctitle(process_name)

    if not isinstance(job_id, JobID):
        raise TypeError("The type of given job id must be JobID.")

    # All workers start out as non-actors. A worker can be turned into an actor
    # after it is created.
    worker.node = node
    worker.set_mode(mode)

    # For driver's check that the version information matches the version
    # information that the Ray cluster was started with.
    try:
        node.check_version_info()
    except Exception as e:
        if mode == SCRIPT_MODE:
            raise e
        elif mode == WORKER_MODE:
            traceback_str = traceback.format_exc()
            ray._private.utils.publish_error_to_driver(
                ray_constants.VERSION_MISMATCH_PUSH_ERROR,
                traceback_str,
                gcs_publisher=worker.gcs_publisher,
                num_retries=1,
            )

    driver_name = ""
    log_stdout_file_path = ""
    log_stderr_file_path = ""
    interactive_mode = False
    if mode == SCRIPT_MODE:
        import __main__ as main

        if hasattr(main, "__file__"):
            driver_name = main.__file__
        else:
            interactive_mode = True
            driver_name = "INTERACTIVE MODE"
    elif not LOCAL_MODE:
        raise ValueError("Invalid worker mode. Expected DRIVER, WORKER or LOCAL.")

    gcs_options = ray._raylet.GcsClientOptions.from_gcs_address(node.gcs_address)
    if job_config is None:
        job_config = ray.job_config.JobConfig()

    if namespace is not None:
        ray._private.utils.validate_namespace(namespace)

        # The namespace field of job config may have already been set in code
        # paths such as the client.
        job_config.set_ray_namespace(namespace)

    # Make sure breakpoint() in the user's code will
    # invoke the Ray debugger if we are in a worker or actor process
    # (but not on the driver).
    if mode == WORKER_MODE:
        os.environ["PYTHONBREAKPOINT"] = "ray.util.rpdb.set_trace"
    else:
        # Add hook to suppress worker logs during breakpoint.
        os.environ["PYTHONBREAKPOINT"] = "ray.util.rpdb._driver_set_trace"

    worker.ray_debugger_external = ray_debugger_external

    # If it's a driver and it's not coming from ray client, we'll prepare the
    # environment here. If it's ray client, the environment will be prepared
    # at the server side.
    if mode == SCRIPT_MODE and not job_config.client_job and job_config.runtime_env:
        scratch_dir: str = worker.node.get_runtime_env_dir_path()
        runtime_env = job_config.runtime_env or {}
        runtime_env = upload_py_modules_if_needed(
            runtime_env, scratch_dir, logger=logger
        )
        runtime_env = upload_working_dir_if_needed(
            runtime_env, scratch_dir, logger=logger
        )
        # Remove excludes, it isn't relevant after the upload step.
        runtime_env.pop("excludes", None)
        job_config.set_runtime_env(runtime_env)

    if mode == SCRIPT_MODE:
        # Add the directory containing the script that is running to the Python
        # paths of the workers. Also add the current directory. Note that this
        # assumes that the directory structures on the machines in the clusters
        # are the same.
        # When using an interactive shell, there is no script directory.
        code_paths = []
        if not interactive_mode:
            script_directory = os.path.dirname(os.path.realpath(sys.argv[0]))
            # If driver's sys.path doesn't include the script directory
            # (e.g driver is started via `python -m`,
            # see https://peps.python.org/pep-0338/),
            # then we shouldn't add it to the workers.
            if script_directory in sys.path:
                code_paths.append(script_directory)
        # In client mode, if we use runtime envs with "working_dir", then
        # it'll be handled automatically.  Otherwise, add the current dir.
        if not job_config.client_job and not job_config.runtime_env_has_working_dir():
            current_directory = os.path.abspath(os.path.curdir)
            code_paths.append(current_directory)
        if len(code_paths) != 0:
            job_config.py_driver_sys_path.extend(code_paths)

    serialized_job_config = job_config.serialize()
    if not node.should_redirect_logs():
        # Logging to stderr, so give core worker empty logs directory.
        logs_dir = ""
    else:
        logs_dir = node.get_logs_dir_path()
    worker.core_worker = ray._raylet.CoreWorker(
        mode,
        node.plasma_store_socket_name,
        node.raylet_socket_name,
        job_id,
        gcs_options,
        logs_dir,
        node.node_ip_address,
        node.node_manager_port,
        node.raylet_ip_address,
        (mode == LOCAL_MODE),
        driver_name,
        log_stdout_file_path,
        log_stderr_file_path,
        serialized_job_config,
        node.metrics_agent_port,
        runtime_env_hash,
        startup_token,
        session_name,
        "" if mode != SCRIPT_MODE else entrypoint,
<<<<<<< HEAD
        worker_index,
=======
        worker_launch_time_ms,
        worker_launched_time_ms,
>>>>>>> b9f3b8d4
    )

    # Notify raylet that the core worker is ready.
    worker.core_worker.notify_raylet()
    worker_id = worker.worker_id
    worker.gcs_error_subscriber = GcsErrorSubscriber(
        worker_id=worker_id, address=worker.gcs_client.address
    )
    worker.gcs_log_subscriber = GcsLogSubscriber(
        worker_id=worker_id, address=worker.gcs_client.address
    )
    worker.gcs_function_key_subscriber = GcsFunctionKeySubscriber(
        worker_id=worker_id, address=worker.gcs_client.address
    )

    if driver_object_store_memory is not None:
        logger.warning(
            "`driver_object_store_memory` is deprecated"
            " and will be removed in the future."
        )

    # Setup import thread and start the import thread
    # if the worker has job_id initialized.
    # Otherwise, defer the start up of
    # import thread until job_id is initialized.
    # (python/ray/_raylet.pyx maybe_initialize_job_config)
    if mode not in (RESTORE_WORKER_MODE, SPILL_WORKER_MODE):
        worker.import_thread = import_thread.ImportThread(
            worker, mode, worker.threads_stopped
        )
        if (
            worker.current_job_id != JobID.nil()
            and ray._raylet.Config.start_python_importer_thread()
        ):
            worker.import_thread.start()

    # If this is a driver running in SCRIPT_MODE, start a thread to print error
    # messages asynchronously in the background. Ideally the scheduler would
    # push messages to the driver's worker service, but we ran into bugs when
    # trying to properly shutdown the driver's worker service, so we are
    # temporarily using this implementation which constantly queries the
    # scheduler for new error messages.
    if mode == SCRIPT_MODE:
        worker.listener_thread = threading.Thread(
            target=listen_error_messages,
            name="ray_listen_error_messages",
            args=(worker, worker.threads_stopped),
        )
        worker.listener_thread.daemon = True
        worker.listener_thread.start()
        if log_to_driver:
            global_worker_stdstream_dispatcher.add_handler(
                "ray_print_logs", print_to_stdstream
            )
            worker.logger_thread = threading.Thread(
                target=worker.print_logs, name="ray_print_logs"
            )
            worker.logger_thread.daemon = True
            worker.logger_thread.start()

    if mode == SCRIPT_MODE:
        # TODO(rkn): Here we first export functions to run, then remote
        # functions. The order matters. For example, one of the functions to
        # run may set the Python path, which is needed to import a module used
        # to define a remote function. We may want to change the order to
        # simply be the order in which the exports were defined on the driver.
        # In addition, we will need to retain the ability to decide what the
        # first few exports are (mostly to set the Python path). Additionally,
        # note that the first exports to be defined on the driver will be the
        # ones defined in separate modules that are imported by the driver.
        # Export cached functions_to_run.
        for function in worker.cached_functions_to_run:
            worker.run_function_on_all_workers(function)
    worker.cached_functions_to_run = None

    # Setup tracing here
    tracing_hook_val = worker.gcs_client.internal_kv_get(
        b"tracing_startup_hook", ray_constants.KV_NAMESPACE_TRACING
    )
    if tracing_hook_val is not None:
        ray.util.tracing.tracing_helper._global_is_tracing_enabled = True
        if not getattr(ray, "__traced__", False):
            _setup_tracing = _import_from_string(tracing_hook_val.decode("utf-8"))
            _setup_tracing()
            ray.__traced__ = True


def disconnect(exiting_interpreter=False):
    """Disconnect this worker from the raylet and object store."""
    # Reset the list of cached remote functions and actors so that if more
    # remote functions or actors are defined and then connect is called again,
    # the remote functions will be exported. This is mostly relevant for the
    # tests.
    worker = global_worker
    if worker.connected:
        # Shutdown all of the threads that we've started. TODO(rkn): This
        # should be handled cleanly in the worker object's destructor and not
        # in this disconnect method.
        worker.threads_stopped.set()
        if hasattr(worker, "gcs_function_key_subscriber"):
            worker.gcs_function_key_subscriber.close()
        if hasattr(worker, "gcs_error_subscriber"):
            worker.gcs_error_subscriber.close()
        if hasattr(worker, "gcs_log_subscriber"):
            worker.gcs_log_subscriber.close()
        if hasattr(worker, "import_thread"):
            worker.import_thread.join_import_thread()
        if hasattr(worker, "listener_thread"):
            worker.listener_thread.join()
        if hasattr(worker, "logger_thread"):
            worker.logger_thread.join()
        worker.threads_stopped.clear()

        worker._session_index += 1

        for leftover in stdout_deduplicator.flush():
            print_worker_logs(leftover, sys.stdout)
        for leftover in stderr_deduplicator.flush():
            print_worker_logs(leftover, sys.stderr)
        global_worker_stdstream_dispatcher.remove_handler("ray_print_logs")

    worker.node = None  # Disconnect the worker from the node.
    worker.cached_functions_to_run = []
    worker.serialization_context_map.clear()
    try:
        ray_actor = ray.actor
    except AttributeError:
        ray_actor = None  # This can occur during program termination
    if ray_actor is not None:
        ray_actor._ActorClassMethodMetadata.reset_cache()


def start_import_thread():
    """Start the import thread if the worker is connected."""
    worker = global_worker
    worker.check_connected()

    assert _mode() not in (
        RESTORE_WORKER_MODE,
        SPILL_WORKER_MODE,
    ), "import thread can not be used in IO workers."
    if worker.import_thread and ray._raylet.Config.start_python_importer_thread():
        worker.import_thread.start()


@contextmanager
def _changeproctitle(title, next_title):
    if _mode() is not LOCAL_MODE:
        setproctitle.setproctitle(title)
    try:
        yield
    finally:
        if _mode() is not LOCAL_MODE:
            setproctitle.setproctitle(next_title)


@DeveloperAPI
def show_in_dashboard(message: str, key: str = "", dtype: str = "text"):
    """Display message in dashboard.

    Display message for the current task or actor in the dashboard.
    For example, this can be used to display the status of a long-running
    computation.

    Args:
        message: Message to be displayed.
        key: The key name for the message. Multiple message under
            different keys will be displayed at the same time. Messages
            under the same key will be overridden.
        dtype: The type of message for rendering. One of the
            following: text, html.
    """
    worker = global_worker
    worker.check_connected()

    acceptable_dtypes = {"text", "html"}
    assert dtype in acceptable_dtypes, f"dtype accepts only: {acceptable_dtypes}"

    message_wrapped = {"message": message, "dtype": dtype}
    message_encoded = json.dumps(message_wrapped).encode()

    worker.core_worker.set_webui_display(key.encode(), message_encoded)


# Global variable to make sure we only send out the warning once.
blocking_get_inside_async_warned = False


@overload
def get(
    object_refs: "Sequence[ObjectRef[Any]]", *, timeout: Optional[float] = None
) -> List[Any]:
    ...


@overload
def get(
    object_refs: "Sequence[ObjectRef[R]]", *, timeout: Optional[float] = None
) -> List[R]:
    ...


@overload
def get(object_refs: "ObjectRef[R]", *, timeout: Optional[float] = None) -> R:
    ...


@PublicAPI
@client_mode_hook(auto_init=True)
def get(
    object_refs: Union[ray.ObjectRef, Sequence[ray.ObjectRef]],
    *,
    timeout: Optional[float] = None,
) -> Union[Any, List[Any]]:
    """Get a remote object or a list of remote objects from the object store.

    This method blocks until the object corresponding to the object ref is
    available in the local object store. If this object is not in the local
    object store, it will be shipped from an object store that has it (once the
    object has been created). If object_refs is a list, then the objects
    corresponding to each object in the list will be returned.

    Ordering for an input list of object refs is preserved for each object
    returned. That is, if an object ref to A precedes an object ref to B in the
    input list, then A will precede B in the returned list.

    This method will issue a warning if it's running inside async context,
    you can use ``await object_ref`` instead of ``ray.get(object_ref)``. For
    a list of object refs, you can use ``await asyncio.gather(*object_refs)``.

    Related patterns and anti-patterns:

    - :doc:`/ray-core/patterns/ray-get-loop`
    - :doc:`/ray-core/patterns/unnecessary-ray-get`
    - :doc:`/ray-core/patterns/ray-get-submission-order`
    - :doc:`/ray-core/patterns/ray-get-too-many-objects`


    Args:
        object_refs: Object ref of the object to get or a list of object refs
            to get.
        timeout (Optional[float]): The maximum amount of time in seconds to
            wait before returning. Set this to None will block until the
            corresponding object becomes available.
            WARNING: In future ray releases ``timeout=0`` will return the object
            immediately if it's available, else raise GetTimeoutError in accordance with
            the above docstring. The current behavior of blocking until objects become
            available of ``timeout=0`` is considered to be a bug, see
            https://github.com/ray-project/ray/issues/28465.

    Returns:
        A Python object or a list of Python objects.

    Raises:
        GetTimeoutError: A GetTimeoutError is raised if a timeout is set and
            the get takes longer than timeout to return.
        Exception: An exception is raised if the task that created the object
            or that created one of the objects raised an exception.
    """
    if timeout == 0:
        if os.environ.get("RAY_WARN_RAY_GET_TIMEOUT_ZERO", "1") == "1":
            import warnings

            warnings.warn(
                (
                    "Please use timeout=None if you expect ray.get() to block. "
                    "Setting timeout=0 in future ray releases will raise "
                    "GetTimeoutError if the objects references are not available. "
                    "You could suppress this warning by setting "
                    "RAY_WARN_RAY_GET_TIMEOUT_ZERO=0."
                ),
                UserWarning,
            )

        # Record this usage in telemetry
        import ray._private.usage.usage_lib as usage_lib

        usage_lib.record_extra_usage_tag(usage_lib.TagKey.RAY_GET_TIMEOUT_ZERO, "True")

    worker = global_worker
    worker.check_connected()

    if hasattr(worker, "core_worker") and worker.core_worker.current_actor_is_asyncio():
        global blocking_get_inside_async_warned
        if not blocking_get_inside_async_warned:
            logger.warning(
                "Using blocking ray.get inside async actor. "
                "This blocks the event loop. Please use `await` "
                "on object ref with asyncio.gather if you want to "
                "yield execution to the event loop instead."
            )
            blocking_get_inside_async_warned = True

    with profiling.profile("ray.get"):
        is_individual_id = isinstance(object_refs, ray.ObjectRef)
        if is_individual_id:
            object_refs = [object_refs]

        if not isinstance(object_refs, list):
            raise ValueError(
                "'object_refs' must either be an ObjectRef or a list of ObjectRefs."
            )

        # TODO(ujvl): Consider how to allow user to retrieve the ready objects.
        values, debugger_breakpoint = worker.get_objects(object_refs, timeout=timeout)
        for i, value in enumerate(values):
            if isinstance(value, RayError):
                if isinstance(value, ray.exceptions.ObjectLostError):
                    worker.core_worker.dump_object_store_memory_usage()
                if isinstance(value, RayTaskError):
                    raise value.as_instanceof_cause()
                else:
                    raise value

        if is_individual_id:
            values = values[0]

        if debugger_breakpoint != b"":
            frame = sys._getframe().f_back
            rdb = ray.util.pdb._connect_ray_pdb(
                host=None,
                port=None,
                patch_stdstreams=False,
                quiet=None,
                breakpoint_uuid=debugger_breakpoint.decode()
                if debugger_breakpoint
                else None,
                debugger_external=worker.ray_debugger_external,
            )
            rdb.set_trace(frame=frame)

        return values


@PublicAPI
@client_mode_hook(auto_init=True)
def put(
    value: Any, *, _owner: Optional["ray.actor.ActorHandle"] = None
) -> "ray.ObjectRef":
    """Store an object in the object store.

    The object may not be evicted while a reference to the returned ID exists.

    Related patterns and anti-patterns:

    - :doc:`/ray-core/patterns/return-ray-put`
    - :doc:`/ray-core/patterns/pass-large-arg-by-value`
    - :doc:`/ray-core/patterns/closure-capture-large-objects`

    Args:
        value: The Python object to be stored.
        _owner [Experimental]: The actor that should own this object. This
            allows creating objects with lifetimes decoupled from that of the
            creating process. The owner actor must be passed a reference to the
            object prior to the object creator exiting, otherwise the reference
            will still be lost. *Note that this argument is an experimental API
            and should be avoided if possible.*

    Returns:
        The object ref assigned to this value.
    """
    worker = global_worker
    worker.check_connected()

    if _owner is None:
        serialize_owner_address = None
    elif isinstance(_owner, ray.actor.ActorHandle):
        # Ensure `ray._private.state.state.global_state_accessor` is not None
        ray._private.state.state._check_connected()
        owner_address = gcs_utils.ActorTableData.FromString(
            ray._private.state.state.global_state_accessor.get_actor_info(
                _owner._actor_id
            )
        ).address
        if len(owner_address.worker_id) == 0:
            raise RuntimeError(f"{_owner} is not alive, it's worker_id is empty!")
        serialize_owner_address = owner_address.SerializeToString()
    else:
        raise TypeError(f"Expect an `ray.actor.ActorHandle`, but got: {type(_owner)}")

    with profiling.profile("ray.put"):
        try:
            object_ref = worker.put_object(value, owner_address=serialize_owner_address)
        except ObjectStoreFullError:
            logger.info(
                "Put failed since the value was either too large or the "
                "store was full of pinned objects."
            )
            raise
        return object_ref


# Global variable to make sure we only send out the warning once.
blocking_wait_inside_async_warned = False


@PublicAPI
@client_mode_hook(auto_init=True)
def wait(
    object_refs: List["ray.ObjectRef"],
    *,
    num_returns: int = 1,
    timeout: Optional[float] = None,
    fetch_local: bool = True,
) -> Tuple[List["ray.ObjectRef"], List["ray.ObjectRef"]]:
    """Return a list of IDs that are ready and a list of IDs that are not.

    If timeout is set, the function returns either when the requested number of
    IDs are ready or when the timeout is reached, whichever occurs first. If it
    is not set, the function simply waits until that number of objects is ready
    and returns that exact number of object refs.

    This method returns two lists. The first list consists of object refs that
    correspond to objects that are available in the object store. The second
    list corresponds to the rest of the object refs (which may or may not be
    ready).

    Ordering of the input list of object refs is preserved. That is, if A
    precedes B in the input list, and both are in the ready list, then A will
    precede B in the ready list. This also holds true if A and B are both in
    the remaining list.

    This method will issue a warning if it's running inside an async context.
    Instead of ``ray.wait(object_refs)``, you can use
    ``await asyncio.wait(object_refs)``.

    Related patterns and anti-patterns:

    - :doc:`/ray-core/patterns/limit-pending-tasks`
    - :doc:`/ray-core/patterns/ray-get-submission-order`

    Args:
        object_refs: List of object refs for objects that may
            or may not be ready. Note that these IDs must be unique.
        num_returns: The number of object refs that should be returned.
        timeout: The maximum amount of time in seconds to wait before
            returning.
        fetch_local: If True, wait for the object to be downloaded onto
            the local node before returning it as ready. If False, ray.wait()
            will not trigger fetching of objects to the local node and will
            return immediately once the object is available anywhere in the
            cluster.

    Returns:
        A list of object refs that are ready and a list of the remaining object
        IDs.
    """
    worker = global_worker
    worker.check_connected()

    if (
        hasattr(worker, "core_worker")
        and worker.core_worker.current_actor_is_asyncio()
        and timeout != 0
    ):
        global blocking_wait_inside_async_warned
        if not blocking_wait_inside_async_warned:
            logger.debug(
                "Using blocking ray.wait inside async method. "
                "This blocks the event loop. Please use `await` "
                "on object ref with asyncio.wait. "
            )
            blocking_wait_inside_async_warned = True

    if isinstance(object_refs, ObjectRef):
        raise TypeError(
            "wait() expected a list of ray.ObjectRef, got a single ray.ObjectRef"
        )

    if not isinstance(object_refs, list):
        raise TypeError(
            "wait() expected a list of ray.ObjectRef, " f"got {type(object_refs)}"
        )

    if timeout is not None and timeout < 0:
        raise ValueError(
            "The 'timeout' argument must be nonnegative. " f"Received {timeout}"
        )

    for object_ref in object_refs:
        if not isinstance(object_ref, ObjectRef):
            raise TypeError(
                "wait() expected a list of ray.ObjectRef, "
                f"got list containing {type(object_ref)}"
            )

    worker.check_connected()
    # TODO(swang): Check main thread.
    with profiling.profile("ray.wait"):

        # TODO(rkn): This is a temporary workaround for
        # https://github.com/ray-project/ray/issues/997. However, it should be
        # fixed in Arrow instead of here.
        if len(object_refs) == 0:
            return [], []

        if len(object_refs) != len(set(object_refs)):
            raise ValueError("Wait requires a list of unique object refs.")
        if num_returns <= 0:
            raise ValueError("Invalid number of objects to return %d." % num_returns)
        if num_returns > len(object_refs):
            raise ValueError(
                "num_returns cannot be greater than the number "
                "of objects provided to ray.wait."
            )

        timeout = timeout if timeout is not None else 10**6
        timeout_milliseconds = int(timeout * 1000)
        ready_ids, remaining_ids = worker.core_worker.wait(
            object_refs,
            num_returns,
            timeout_milliseconds,
            worker.current_task_id,
            fetch_local,
        )
        return ready_ids, remaining_ids


@PublicAPI
@client_mode_hook(auto_init=True)
def get_actor(name: str, namespace: Optional[str] = None) -> "ray.actor.ActorHandle":
    """Get a handle to a named actor.

    Gets a handle to an actor with the given name. The actor must
    have been created with Actor.options(name="name").remote(). This
    works for both detached & non-detached actors.

    This method is a sync call and it'll timeout after 60s. This can be modified
    by setting OS env RAY_gcs_server_request_timeout_seconds before starting
    the cluster.

    Args:
        name: The name of the actor.
        namespace: The namespace of the actor, or None to specify the current
            namespace.

    Returns:
        ActorHandle to the actor.

    Raises:
        ValueError if the named actor does not exist.
    """
    if not name:
        raise ValueError("Please supply a non-empty value to get_actor")

    if namespace is not None:
        ray._private.utils.validate_namespace(namespace)

    worker = global_worker
    worker.check_connected()
    return worker.core_worker.get_named_actor_handle(name, namespace or "")


@PublicAPI
@client_mode_hook(auto_init=True)
def kill(actor: "ray.actor.ActorHandle", *, no_restart: bool = True):
    """Kill an actor forcefully.

    This will interrupt any running tasks on the actor, causing them to fail
    immediately. ``atexit`` handlers installed in the actor will not be run.

    If you want to kill the actor but let pending tasks finish,
    you can call ``actor.__ray_terminate__.remote()`` instead to queue a
    termination task. Any ``atexit`` handlers installed in the actor *will*
    be run in this case.

    If the actor is a detached actor, subsequent calls to get its handle via
    ray.get_actor will fail.

    Args:
        actor: Handle to the actor to kill.
        no_restart: Whether or not this actor should be restarted if
            it's a restartable actor.
    """
    worker = global_worker
    worker.check_connected()
    if not isinstance(actor, ray.actor.ActorHandle):
        raise ValueError(
            "ray.kill() only supported for actors. Got: {}.".format(type(actor))
        )
    worker.core_worker.kill_actor(actor._ray_actor_id, no_restart)


@PublicAPI
@client_mode_hook(auto_init=True)
def cancel(object_ref: "ray.ObjectRef", *, force: bool = False, recursive: bool = True):
    """Cancels a task according to the following conditions.

    If the specified task is pending execution, it will not be executed. If
    the task is currently executing, the behavior depends on the ``force``
    flag. When ``force=False``, a KeyboardInterrupt will be raised in Python
    and when ``force=True``, the executing task will immediately exit.
    If the task is already finished, nothing will happen.

    Only non-actor tasks can be canceled. Canceled tasks will not be
    retried (max_retries will not be respected).

    Calling ray.get on a canceled task will raise a TaskCancelledError or a
    WorkerCrashedError if ``force=True``.

    Args:
        object_ref: ObjectRef returned by the task
            that should be canceled.
        force: Whether to force-kill a running task by killing
            the worker that is running the task.
        recursive: Whether to try to cancel tasks submitted by the
            task specified.
    Raises:
        TypeError: This is also raised for actor tasks.
    """
    worker = ray._private.worker.global_worker
    worker.check_connected()

    if not isinstance(object_ref, ray.ObjectRef):
        raise TypeError(
            "ray.cancel() only supported for non-actor object refs. "
            f"Got: {type(object_ref)}."
        )
    return worker.core_worker.cancel_task(object_ref, force, recursive)


def _mode(worker=global_worker):
    """This is a wrapper around worker.mode.

    We use this wrapper so that in the remote decorator, we can call _mode()
    instead of worker.mode. The difference is that when we attempt to
    serialize remote functions, we don't attempt to serialize the worker
    object, which cannot be serialized.
    """
    return worker.mode


def _make_remote(function_or_class, options):
    if not function_or_class.__module__:
        function_or_class.__module__ = "global"

    if inspect.isfunction(function_or_class) or is_cython(function_or_class):
        ray_option_utils.validate_task_options(options, in_options=False)
        return ray.remote_function.RemoteFunction(
            Language.PYTHON,
            function_or_class,
            None,
            options,
        )

    if inspect.isclass(function_or_class):
        ray_option_utils.validate_actor_options(options, in_options=False)
        return ray.actor._make_actor(function_or_class, options)

    raise TypeError(
        "The @ray.remote decorator must be applied to either a function or a class."
    )


class RemoteDecorator(Protocol):
    @overload
    def __call__(self, __function: Callable[[], R]) -> RemoteFunctionNoArgs[R]:
        ...

    @overload
    def __call__(self, __function: Callable[[T0], R]) -> RemoteFunction0[R, T0]:
        ...

    @overload
    def __call__(self, __function: Callable[[T0, T1], R]) -> RemoteFunction1[R, T0, T1]:
        ...

    @overload
    def __call__(
        self, __function: Callable[[T0, T1, T2], R]
    ) -> RemoteFunction2[R, T0, T1, T2]:
        ...

    @overload
    def __call__(
        self, __function: Callable[[T0, T1, T2, T3], R]
    ) -> RemoteFunction3[R, T0, T1, T2, T3]:
        ...

    @overload
    def __call__(
        self, __function: Callable[[T0, T1, T2, T3, T4], R]
    ) -> RemoteFunction4[R, T0, T1, T2, T3, T4]:
        ...

    @overload
    def __call__(
        self, __function: Callable[[T0, T1, T2, T3, T4, T5], R]
    ) -> RemoteFunction5[R, T0, T1, T2, T3, T4, T5]:
        ...

    @overload
    def __call__(
        self, __function: Callable[[T0, T1, T2, T3, T4, T5, T6], R]
    ) -> RemoteFunction6[R, T0, T1, T2, T3, T4, T5, T6]:
        ...

    @overload
    def __call__(
        self, __function: Callable[[T0, T1, T2, T3, T4, T5, T6, T7], R]
    ) -> RemoteFunction7[R, T0, T1, T2, T3, T4, T5, T6, T7]:
        ...

    @overload
    def __call__(
        self, __function: Callable[[T0, T1, T2, T3, T4, T5, T6, T7, T8], R]
    ) -> RemoteFunction8[R, T0, T1, T2, T3, T4, T5, T6, T7, T8]:
        ...

    @overload
    def __call__(
        self, __function: Callable[[T0, T1, T2, T3, T4, T5, T6, T7, T8, T9], R]
    ) -> RemoteFunction9[R, T0, T1, T2, T3, T4, T5, T6, T7, T8, T9]:
        ...

    # Pass on typing actors for now. The following makes it so no type errors
    # are generated for actors.
    @overload
    def __call__(self, __t: type) -> Any:
        ...


# Only used for type annotations as a placeholder
Undefined: Any = object()


@overload
def remote(__function: Callable[[], R]) -> RemoteFunctionNoArgs[R]:
    ...


@overload
def remote(__function: Callable[[T0], R]) -> RemoteFunction0[R, T0]:
    ...


@overload
def remote(__function: Callable[[T0, T1], R]) -> RemoteFunction1[R, T0, T1]:
    ...


@overload
def remote(__function: Callable[[T0, T1, T2], R]) -> RemoteFunction2[R, T0, T1, T2]:
    ...


@overload
def remote(
    __function: Callable[[T0, T1, T2, T3], R]
) -> RemoteFunction3[R, T0, T1, T2, T3]:
    ...


@overload
def remote(
    __function: Callable[[T0, T1, T2, T3, T4], R]
) -> RemoteFunction4[R, T0, T1, T2, T3, T4]:
    ...


@overload
def remote(
    __function: Callable[[T0, T1, T2, T3, T4, T5], R]
) -> RemoteFunction5[R, T0, T1, T2, T3, T4, T5]:
    ...


@overload
def remote(
    __function: Callable[[T0, T1, T2, T3, T4, T5, T6], R]
) -> RemoteFunction6[R, T0, T1, T2, T3, T4, T5, T6]:
    ...


@overload
def remote(
    __function: Callable[[T0, T1, T2, T3, T4, T5, T6, T7], R]
) -> RemoteFunction7[R, T0, T1, T2, T3, T4, T5, T6, T7]:
    ...


@overload
def remote(
    __function: Callable[[T0, T1, T2, T3, T4, T5, T6, T7, T8], R]
) -> RemoteFunction8[R, T0, T1, T2, T3, T4, T5, T6, T7, T8]:
    ...


@overload
def remote(
    __function: Callable[[T0, T1, T2, T3, T4, T5, T6, T7, T8, T9], R]
) -> RemoteFunction9[R, T0, T1, T2, T3, T4, T5, T6, T7, T8, T9]:
    ...


# Pass on typing actors for now. The following makes it so no type errors
# are generated for actors.
@overload
def remote(__t: type) -> Any:
    ...


# Passing options
@overload
def remote(
    *,
    num_returns: Union[int, float] = Undefined,
    num_cpus: Union[int, float] = Undefined,
    num_gpus: Union[int, float] = Undefined,
    resources: Dict[str, float] = Undefined,
    accelerator_type: str = Undefined,
    memory: Union[int, float] = Undefined,
    max_calls: int = Undefined,
    max_restarts: int = Undefined,
    max_task_retries: int = Undefined,
    max_retries: int = Undefined,
    runtime_env: Dict[str, Any] = Undefined,
    retry_exceptions: bool = Undefined,
    scheduling_strategy: Union[
        None, Literal["DEFAULT"], Literal["SPREAD"], PlacementGroupSchedulingStrategy
    ] = Undefined,
) -> RemoteDecorator:
    ...


@PublicAPI
def remote(
    *args, **kwargs
) -> Union[ray.remote_function.RemoteFunction, ray.actor.ActorClass]:
    """Defines a remote function or an actor class.

    This function can be used as a decorator with no arguments
    to define a remote function or actor as follows:

    >>> import ray
    >>>
    >>> @ray.remote
    ... def f(a, b, c):
    ...     return a + b + c
    >>>
    >>> object_ref = f.remote(1, 2, 3)
    >>> result = ray.get(object_ref)
    >>> assert result == (1 + 2 + 3)
    >>>
    >>> @ray.remote
    ... class Foo:
    ...     def __init__(self, arg):
    ...         self.x = arg
    ...
    ...     def method(self, a):
    ...         return self.x + a
    >>>
    >>> actor_handle = Foo.remote(123)
    >>> object_ref = actor_handle.method.remote(321)
    >>> result = ray.get(object_ref)
    >>> assert result == (123 + 321)

    Equivalently, use a function call to create a remote function or actor.

    >>> def g(a, b, c):
    ...     return a + b + c
    >>>
    >>> remote_g = ray.remote(g)
    >>> object_ref = remote_g.remote(1, 2, 3)
    >>> assert ray.get(object_ref) == (1 + 2 + 3)

    >>> class Bar:
    ...     def __init__(self, arg):
    ...         self.x = arg
    ...
    ...     def method(self, a):
    ...         return self.x + a
    >>>
    >>> RemoteBar = ray.remote(Bar)
    >>> actor_handle = RemoteBar.remote(123)
    >>> object_ref = actor_handle.method.remote(321)
    >>> result = ray.get(object_ref)
    >>> assert result == (123 + 321)


    It can also be used with specific keyword arguments as follows:

    >>> @ray.remote(num_gpus=1, max_calls=1, num_returns=2)
    ... def f():
    ...     return 1, 2
    >>>
    >>> @ray.remote(num_cpus=2, resources={"CustomResource": 1})
    ... class Foo:
    ...     def method(self):
    ...         return 1

    Remote task and actor objects returned by @ray.remote can also be
    dynamically modified with the same arguments as above using
    ``.options()`` as follows:

    >>> @ray.remote(num_gpus=1, max_calls=1, num_returns=2)
    ... def f():
    ...     return 1, 2
    >>>
    >>> f_with_2_gpus = f.options(num_gpus=2) # doctest: +SKIP
    >>> object_ref = f_with_2_gpus.remote() # doctest: +SKIP
    >>> assert ray.get(object_ref) == (1, 2) # doctest: +SKIP

    >>> @ray.remote(num_cpus=2, resources={"CustomResource": 1})
    ... class Foo:
    ...     def method(self):
    ...         return 1
    >>>
    >>> Foo_with_no_resources = Foo.options(num_cpus=1, resources=None)
    >>> foo_actor = Foo_with_no_resources.remote()
    >>> assert ray.get(foo_actor.method.remote()) == 1


    A remote actor will be terminated when all actor handle to it
    in Python is deleted, which will cause them to complete any outstanding
    work and then shut down. If you only have 1 reference to an actor handle,
    calling ``del actor`` *could* trigger actor deletion. Note that your program
    may have multiple references to the same ActorHandle, and actor termination
    will not occur until the reference count goes to 0. See the Python
    documentation for more context about object deletion.
    https://docs.python.org/3.9/reference/datamodel.html#object.__del__

    If you want to kill actors immediately, you can also call ``ray.kill(actor)``.

    .. tip::
        Avoid repeatedly passing in large arguments to remote task or method calls.

        Instead, use ray.put to create a copy of the object in the object store.

        See :ref:`more info here <ray-pass-large-arg-by-value>`.

    Args:
        num_returns: This is only for *remote functions*. It specifies
            the number of object refs returned by the remote function
            invocation. The default value is 1.
            Pass "dynamic" to allow the task to decide how many
            return values to return during execution, and the caller will
            receive an ObjectRef[ObjectRefGenerator].
            See :ref:`dynamic generators <dynamic-generators>` for more details.
        num_cpus: The quantity of CPU resources to reserve
            for this task or for the lifetime of the actor.
            By default, tasks use 1 CPU resource and actors use 1 CPU
            for scheduling and 0 CPU for running
            (This means, by default, actors cannot get scheduled on a zero-cpu node,
            but an infinite number of them can run on any non-zero cpu node.
            The default value for actors was chosen for historical reasons.
            It’s recommended to always explicitly set num_cpus for actors
            to avoid any surprises.
            If resources are specified explicitly,
            they are required for both scheduling and running.)
            See :ref:`specifying resource requirements <resource-requirements>`
            for more details.
        num_gpus: The quantity of GPU resources to reserve
            for this task or for the lifetime of the actor.
            The default value is 0.
            See :ref:`Ray GPU support <gpu-support>` for more details.
        resources (Dict[str, float]): The quantity of various
            :ref:`custom resources <custom-resources>`
            to reserve for this task or for the lifetime of the actor.
            This is a dictionary mapping strings (resource names) to floats.
            By default it is empty.
        accelerator_type: If specified, requires that the task or actor run
            on a node with the specified type of accelerator.
            See `ray.util.accelerators` for accelerator types.
        memory: The heap memory request in bytes for this task/actor,
            rounded down to the nearest integer.
        max_calls: Only for *remote functions*. This specifies the
            maximum number of times that a given worker can execute
            the given remote function before it must exit
            (this can be used to address :ref:`memory leaks <gpu-leak>` in third-party
            libraries or to reclaim resources that cannot easily be
            released, e.g., GPU memory that was acquired by TensorFlow).
            By default this is infinite for CPU tasks and 1 for GPU tasks
            (to force GPU tasks to release resources after finishing).
        max_restarts: Only for *actors*. This specifies the maximum
            number of times that the actor should be restarted when it dies
            unexpectedly. The minimum valid value is 0 (default),
            which indicates that the actor doesn't need to be restarted.
            A value of -1 indicates that an actor should be restarted
            indefinitely.
            See :ref:`actor fault tolerance <fault-tolerance-actors>` for more details.
        max_task_retries: Only for *actors*. How many times to
            retry an actor task if the task fails due to a system error,
            e.g., the actor has died. If set to -1, the system will
            retry the failed task until the task succeeds, or the actor
            has reached its max_restarts limit. If set to `n > 0`, the
            system will retry the failed task up to n times, after which the
            task will throw a `RayActorError` exception upon :obj:`ray.get`.
            Note that Python exceptions are not considered system errors
            and will not trigger retries.
            The default value is 0.
            See :ref:`actor fault tolerance <fault-tolerance-actors>` for more details.
        max_retries: Only for *remote functions*. This specifies
            the maximum number of times that the remote function
            should be rerun when the worker process executing it
            crashes unexpectedly. The minimum valid value is 0,
            the default value is 3, and a value of -1 indicates
            infinite retries.
            See :ref:`task fault tolerance <fault-tolerance-tasks>` for more details.
        runtime_env (Dict[str, Any]): Specifies the runtime environment for
            this actor or task and its children. See
            :ref:`runtime-environments` for detailed documentation.
        retry_exceptions: Only for *remote functions*. This specifies whether
            application-level errors should be retried up to max_retries times.
            This can be a boolean or a list of exceptions that should be retried.
            See :ref:`task fault tolerance <fault-tolerance-tasks>` for more details.
        scheduling_strategy: Strategy about how to
            schedule a remote function or actor. Possible values are
            None: ray will figure out the scheduling strategy to use, it
            will either be the PlacementGroupSchedulingStrategy using parent's
            placement group if parent has one and has
            placement_group_capture_child_tasks set to true,
            or "DEFAULT";
            "DEFAULT": default hybrid scheduling;
            "SPREAD": best effort spread scheduling;
            `PlacementGroupSchedulingStrategy`:
            placement group based scheduling;
            `NodeAffinitySchedulingStrategy`:
            node id based affinity scheduling.
            See :ref:`Ray scheduling strategies <ray-scheduling-strategies>`
            for more details.
        _metadata: Extended options for Ray libraries. For example,
            _metadata={"workflows.io/options": <workflow options>} for Ray workflows.

    """
    # "callable" returns true for both function and class.
    if len(args) == 1 and len(kwargs) == 0 and callable(args[0]):
        # This is the case where the decorator is just @ray.remote.
        # "args[0]" is the class or function under the decorator.
        return _make_remote(args[0], {})
    assert len(args) == 0 and len(kwargs) > 0, ray_option_utils.remote_args_error_string
    return functools.partial(_make_remote, options=kwargs)<|MERGE_RESOLUTION|>--- conflicted
+++ resolved
@@ -2010,12 +2010,9 @@
     startup_token: int = 0,
     ray_debugger_external: bool = False,
     entrypoint: str = "",
-<<<<<<< HEAD
     worker_index: int = -1,
-=======
     worker_launch_time_ms: int = -1,
     worker_launched_time_ms: int = -1,
->>>>>>> b9f3b8d4
 ):
     """Connect this worker to the raylet, to Plasma, and to GCS.
 
@@ -2037,17 +2034,14 @@
             node this worker is running on.
         entrypoint: The name of the entrypoint script. Ignored if the
             mode != SCRIPT_MODE
-<<<<<<< HEAD
         worker_index: The worker index assigned by the worker pool this
             worker belongs to.
-=======
         worker_launch_time_ms: The time when the worker process for this worker
             is launched. If the worker is not launched by raylet (e.g.,
             driver), this must be -1 (default value).
         worker_launched_time_ms: The time when the worker process for this worker
             finshes launching. If the worker is not launched by raylet (e.g.,
             driver), this must be -1 (default value).
->>>>>>> b9f3b8d4
     """
     # Do some basic checking to make sure we didn't call ray.init twice.
     error_message = "Perhaps you called ray.init twice by accident?"
@@ -2212,12 +2206,9 @@
         startup_token,
         session_name,
         "" if mode != SCRIPT_MODE else entrypoint,
-<<<<<<< HEAD
         worker_index,
-=======
         worker_launch_time_ms,
         worker_launched_time_ms,
->>>>>>> b9f3b8d4
     )
 
     # Notify raylet that the core worker is ready.
