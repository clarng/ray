import argparse
import base64
import json
import time
import sys

import ray
import ray._private.node
import ray._private.ray_constants as ray_constants
import ray._private.utils
import ray.actor
from ray._private.parameter import RayParams
from ray._private.ray_logging import configure_log_file, get_worker_log_file_name


parser = argparse.ArgumentParser(
    description=("Parse addresses for the worker to connect to.")
)
parser.add_argument(
    "--node-ip-address",
    required=True,
    type=str,
    help="the ip address of the worker's node",
)
parser.add_argument(
    "--node-manager-port", required=True, type=int, help="the port of the worker's node"
)
parser.add_argument(
    "--raylet-ip-address",
    required=False,
    type=str,
    default=None,
    help="the ip address of the worker's raylet",
)
parser.add_argument(
    "--redis-address", required=True, type=str, help="the address to use for Redis"
)
parser.add_argument(
    "--gcs-address", required=True, type=str, help="the address to use for GCS"
)
parser.add_argument(
    "--redis-password",
    required=False,
    type=str,
    default=None,
    help="the password to use for Redis",
)
parser.add_argument(
    "--object-store-name", required=True, type=str, help="the object store's name"
)
parser.add_argument("--raylet-name", required=False, type=str, help="the raylet's name")
parser.add_argument(
    "--logging-level",
    required=False,
    type=str,
    default=ray_constants.LOGGER_LEVEL,
    choices=ray_constants.LOGGER_LEVEL_CHOICES,
    help=ray_constants.LOGGER_LEVEL_HELP,
)
parser.add_argument(
    "--logging-format",
    required=False,
    type=str,
    default=ray_constants.LOGGER_FORMAT,
    help=ray_constants.LOGGER_FORMAT_HELP,
)
parser.add_argument(
    "--temp-dir",
    required=False,
    type=str,
    default=None,
    help="Specify the path of the temporary directory use by Ray process.",
)
parser.add_argument(
    "--storage",
    required=False,
    type=str,
    default=None,
    help="Specify the persistent storage path.",
)
parser.add_argument(
    "--load-code-from-local",
    default=False,
    action="store_true",
    help="True if code is loaded from local files, as opposed to the GCS.",
)
parser.add_argument(
    "--worker-type",
    required=False,
    type=str,
    default="WORKER",
    help="Specify the type of the worker process",
)
parser.add_argument(
    "--metrics-agent-port",
    required=True,
    type=int,
    help="the port of the node's metric agent.",
)
parser.add_argument(
    "--object-spilling-config",
    required=False,
    type=str,
    default="",
    help="The configuration of object spilling. Only used by I/O workers.",
)
parser.add_argument(
    "--logging-rotate-bytes",
    required=False,
    type=int,
    default=ray_constants.LOGGING_ROTATE_BYTES,
    help="Specify the max bytes for rotating "
    "log file, default is "
    f"{ray_constants.LOGGING_ROTATE_BYTES} bytes.",
)
parser.add_argument(
    "--logging-rotate-backup-count",
    required=False,
    type=int,
    default=ray_constants.LOGGING_ROTATE_BACKUP_COUNT,
    help="Specify the backup count of rotated log file, default is "
    f"{ray_constants.LOGGING_ROTATE_BACKUP_COUNT}.",
)
parser.add_argument(
    "--runtime-env-hash",
    required=False,
    type=int,
    default=0,
    help="The computed hash of the runtime env for this worker.",
)
parser.add_argument(
    "--startup-token",
    required=True,
    type=int,
    help="The startup token assigned to this worker process by the raylet.",
)
parser.add_argument(
    "--ray-debugger-external",
    default=False,
    action="store_true",
    help="True if Ray debugger is made available externally.",
)
parser.add_argument("--session-name", required=False, help="The current session name")
parser.add_argument(
    "--webui",
    required=False,
    help="The address of web ui",
)
parser.add_argument(
<<<<<<< HEAD
    "--worker-index",
    required=False,
    type=int,
    default=-1,
    help="The worker index assigned by the worker pool this worker belongs to.",
=======
    "--worker-launch-time-ms",
    required=True,
    type=int,
    help="The time when raylet starts to launch the worker process.",
>>>>>>> b9f3b8d4
)

parser.add_argument(
    "--worker-preload-modules",
    type=str,
    required=False,
    help=(
        "A comma-separated list of Python module names "
        "to import before accepting work."
    ),
)

if __name__ == "__main__":
    # NOTE(sang): For some reason, if we move the code below
    # to a separate function, tensorflow will capture that method
    # as a step function. For more details, check out
    # https://github.com/ray-project/ray/pull/12225#issue-525059663.
    args = parser.parse_args()
    ray._private.ray_logging.setup_logger(args.logging_level, args.logging_format)

    if sys.version_info >= (3, 7):
        worker_launched_time_ms = time.time_ns() // 1e6
    else:
        # This value might be inaccurate in Python 3.6.
        # We will anyway deprecate Python 3.6.
        worker_launched_time_ms = time.time() * 1000

    if args.worker_type == "WORKER":
        mode = ray.WORKER_MODE
    elif args.worker_type == "SPILL_WORKER":
        mode = ray.SPILL_WORKER_MODE
    elif args.worker_type == "RESTORE_WORKER":
        mode = ray.RESTORE_WORKER_MODE
    else:
        raise ValueError("Unknown worker type: " + args.worker_type)

    raylet_ip_address = args.raylet_ip_address
    if raylet_ip_address is None:
        raylet_ip_address = args.node_ip_address
    ray_params = RayParams(
        node_ip_address=args.node_ip_address,
        raylet_ip_address=raylet_ip_address,
        node_manager_port=args.node_manager_port,
        redis_address=args.redis_address,
        redis_password=args.redis_password,
        plasma_store_socket_name=args.object_store_name,
        raylet_socket_name=args.raylet_name,
        temp_dir=args.temp_dir,
        storage=args.storage,
        metrics_agent_port=args.metrics_agent_port,
        gcs_address=args.gcs_address,
        session_name=args.session_name,
        webui=args.webui,
    )
    node = ray._private.node.Node(
        ray_params,
        head=False,
        shutdown_at_exit=False,
        spawn_reaper=False,
        connect_only=True,
        default_worker=True,
    )

    # NOTE(suquark): We must initialize the external storage before we
    # connect to raylet. Otherwise we may receive requests before the
    # external storage is intialized.
    if mode == ray.RESTORE_WORKER_MODE or mode == ray.SPILL_WORKER_MODE:
        from ray._private import external_storage, storage

        storage._init_storage(args.storage, is_head=False)
        if args.object_spilling_config:
            object_spilling_config = base64.b64decode(args.object_spilling_config)
            object_spilling_config = json.loads(object_spilling_config)
        else:
            object_spilling_config = {}
        external_storage.setup_external_storage(
            object_spilling_config, node.session_name
        )

    ray._private.worker._global_node = node
    ray._private.worker.connect(
        node,
        node.session_name,
        mode=mode,
        runtime_env_hash=args.runtime_env_hash,
        startup_token=args.startup_token,
        ray_debugger_external=args.ray_debugger_external,
<<<<<<< HEAD
        worker_index=args.worker_index,
=======
        worker_launch_time_ms=args.worker_launch_time_ms,
        worker_launched_time_ms=worker_launched_time_ms,
>>>>>>> b9f3b8d4
    )

    # Setup log file.
    out_file, err_file = node.get_log_file_handles(
        get_worker_log_file_name(args.worker_type, worker_index=args.worker_index)
    )
    configure_log_file(out_file, err_file)
    ray._private.worker.global_worker.set_out_file(out_file)
    ray._private.worker.global_worker.set_err_file(err_file)

    if mode == ray.WORKER_MODE and args.worker_preload_modules:
        module_names_to_import = args.worker_preload_modules.split(",")
        ray._private.utils.try_import_each_module(module_names_to_import)

    if mode == ray.WORKER_MODE:
        ray._private.worker.global_worker.main_loop()
    elif mode in [ray.RESTORE_WORKER_MODE, ray.SPILL_WORKER_MODE]:
        # It is handled by another thread in the C++ core worker.
        # We just need to keep the worker alive.
        while True:
            time.sleep(100000)
    else:
        raise ValueError(f"Unexcepted worker mode: {mode}")<|MERGE_RESOLUTION|>--- conflicted
+++ resolved
@@ -147,18 +147,17 @@
     help="The address of web ui",
 )
 parser.add_argument(
-<<<<<<< HEAD
     "--worker-index",
     required=False,
     type=int,
     default=-1,
     help="The worker index assigned by the worker pool this worker belongs to.",
-=======
+)
+parser.add_argument(
     "--worker-launch-time-ms",
     required=True,
     type=int,
     help="The time when raylet starts to launch the worker process.",
->>>>>>> b9f3b8d4
 )
 
 parser.add_argument(
@@ -246,12 +245,9 @@
         runtime_env_hash=args.runtime_env_hash,
         startup_token=args.startup_token,
         ray_debugger_external=args.ray_debugger_external,
-<<<<<<< HEAD
         worker_index=args.worker_index,
-=======
         worker_launch_time_ms=args.worker_launch_time_ms,
         worker_launched_time_ms=worker_launched_time_ms,
->>>>>>> b9f3b8d4
     )
 
     # Setup log file.
